--- conflicted
+++ resolved
@@ -1,29 +1,3 @@
-<<<<<<< HEAD
-## 6.0.7
-
-- Add observers parameter to the ShellRoute that will be passed to the nested Navigator.
-- Use `HeroControllerScope` for nested Navigator that fixes Hero Widgets not animating in Nested Navigator.
-
-## 6.0.6
-
-- Adds `reverseTransitionDuration` to `CustomTransitionPage`
-
-## 6.0.5
-
-- Fixes [unnecessary_null_comparison](https://dart-lang.github.io/linter/lints/unnecessary_null_checks.html) lint warnings.
-
-## 6.0.4
-
-- Fixes redirection info log.
-
-## 6.0.3
-
-- Makes `CustomTransitionPage.barrierDismissible` work
-
-## 6.0.2
-
-- Fixes missing result on pop in go_router extension.
-=======
 ## 6.1.0
 
 - Introduces `StatefulShellRoute` to support using separate
@@ -32,7 +6,31 @@
 - Updates documentation for `pageBuilder` and `builder` fields of `ShellRoute`, to more correctly
   describe the meaning of the child argument in the builder functions.
 - Adds support for restorationId to ShellRoute (and StatefulShellRoute).
->>>>>>> f9a26084
+
+## 6.0.7
+
+- Add observers parameter to the ShellRoute that will be passed to the nested Navigator.
+- Use `HeroControllerScope` for nested Navigator that fixes Hero Widgets not animating in Nested Navigator.
+
+## 6.0.6
+
+- Adds `reverseTransitionDuration` to `CustomTransitionPage`
+
+## 6.0.5
+
+- Fixes [unnecessary_null_comparison](https://dart-lang.github.io/linter/lints/unnecessary_null_checks.html) lint warnings.
+
+## 6.0.4
+
+- Fixes redirection info log.
+
+## 6.0.3
+
+- Makes `CustomTransitionPage.barrierDismissible` work
+
+## 6.0.2
+
+- Fixes missing result on pop in go_router extension.
 
 ## 6.0.1
 
@@ -45,8 +43,8 @@
   - `GoRouteData`'s `redirect` now takes 2 parameters `BuildContext context, GoRouterState state`.
   - `GoRouteData`'s `build` now takes 2 parameters `BuildContext context, GoRouterState state`.
   - `GoRouteData`'s `buildPageWithState` has been removed and replaced by `buildPage` with now takes 2 parameters `BuildContext context, GoRouterState state`.
-  - `replace` from `GoRouter`, `GoRouterDelegate` and `GoRouterHelper` has been renamed into `pushReplacement`. 
-  - `replaceNamed` from `GoRouter`, `GoRouterDelegate` and `GoRouterHelper` has been renamed into `pushReplacementNamed`. 
+  - `replace` from `GoRouter`, `GoRouterDelegate` and `GoRouterHelper` has been renamed into `pushReplacement`.
+  - `replaceNamed` from `GoRouter`, `GoRouterDelegate` and `GoRouterHelper` has been renamed into `pushReplacementNamed`.
   - [go_router v6 migration guide](https://flutter.dev/go/go-router-v6-breaking-changes)
 
 ## 5.2.4
@@ -144,7 +142,7 @@
 
 - Fixes a bug where intermediate route redirect methods are not called.
 - GoRouter implements the RouterConfig interface, allowing you to call
-  MaterialApp.router(routerConfig: _myGoRouter) instead of passing
+  MaterialApp.router(routerConfig: \_myGoRouter) instead of passing
   the RouterDelegate, RouteInformationParser, and RouteInformationProvider
   fields.
 - **BREAKING CHANGE**
@@ -176,12 +174,12 @@
 
 ## 4.3.0
 
-- Allows `Map<String, dynamic>` maps as `queryParams` of `goNamed`, `replacedName`, `pushNamed` and `namedLocation`. 
+- Allows `Map<String, dynamic>` maps as `queryParams` of `goNamed`, `replacedName`, `pushNamed` and `namedLocation`.
 
 ## 4.2.9
 
-* Updates text theme parameters to avoid deprecation issues.
-* Fixes lint warnings.
+- Updates text theme parameters to avoid deprecation issues.
+- Fixes lint warnings.
 
 ## 4.2.8
 
