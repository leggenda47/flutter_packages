--- conflicted
+++ resolved
@@ -1,14 +1,12 @@
 ## 5.1.0
 
-<<<<<<< HEAD
 - Adds a Future option to `push` and `pushNamed` making it posible to await results from a `pop`.
 - Adds an optional parameter to the `pop` method, allowing to return values from a `pop`.
-=======
 - Introduced a new shell route class called `PartitionedShellRoute`, to support using separate
   navigators for child routes as well as preserving state in each navigation tree  
   (flutter/flutter#99124). Also introduced the supporting widget class `StackedNavigationShell`,
   which facilitates using an `IndexStack` to manage multiple parallel navigation trees.
-- Updated documentation for `pageBuilder` and `builder` fields of `ShellRoute`, to more correctly 
+- Updated documentation for `pageBuilder` and `builder` fields of `ShellRoute`, to more correctly
   describe the meaning of the child argument in the builder functions.
 
 ## 5.0.5
@@ -31,13 +29,12 @@
 ## 5.0.1
 
 - Allows ShellRoute to have child ShellRoutes (flutter/flutter#111981)
->>>>>>> 4c0a91db
 
 ## 5.0.0
 
 - Fixes a bug where intermediate route redirect methods are not called.
 - GoRouter implements the RouterConfig interface, allowing you to call
-  MaterialApp.router(routerConfig: _myGoRouter) instead of passing
+  MaterialApp.router(routerConfig: \_myGoRouter) instead of passing
   the RouterDelegate, RouteInformationParser, and RouteInformationProvider
   fields.
 - **BREAKING CHANGE**
@@ -69,12 +66,12 @@
 
 ## 4.3.0
 
-- Allows `Map<String, dynamic>` maps as `queryParams` of `goNamed`, `replacedName`, `pushNamed` and `namedLocation`. 
+- Allows `Map<String, dynamic>` maps as `queryParams` of `goNamed`, `replacedName`, `pushNamed` and `namedLocation`.
 
 ## 4.2.9
 
-* Updates text theme parameters to avoid deprecation issues.
-* Fixes lint warnings.
+- Updates text theme parameters to avoid deprecation issues.
+- Fixes lint warnings.
 
 ## 4.2.8
 
