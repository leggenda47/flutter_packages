<<<<<<< HEAD
## 5.1.0

- Adds a Future option to `push` and `pushNamed` making it posible to await results from a `pop`.
- Adds an optional parameter to the `pop` method, allowing to return values from a `pop`.
- Introduced a new shell route class called `PartitionedShellRoute`, to support using separate
  navigators for child routes as well as preserving state in each navigation tree  
  (flutter/flutter#99124). Also introduced the supporting widget class `StackedNavigationShell`,
  which facilitates using an `IndexStack` to manage multiple parallel navigation trees.
- Updated documentation for `pageBuilder` and `builder` fields of `ShellRoute`, to more correctly
  describe the meaning of the child argument in the builder functions.
=======
## 5.1.5

- Adds migration guide for 5.1.2 to readme.

## 5.1.4

- Fixes the documentation by removing the `ShellRoute`'s non-existing `path` parameter from it.

## 5.1.3

- Allows redirection to return same location.

## 5.1.2

- Adds GoRouterState to context.
- Fixes GoRouter notification.
- Updates README.
- Removes dynamic calls in examples.
- **BREAKING CHANGE**
  - Remove NavigatorObserver mixin from GoRouter

## 5.1.1

- Removes DebugGoRouteInformation.

## 5.1.0

- Removes urlPathStrategy completely, which should have been done in v5.0.0 but some code remained mistakenly.
>>>>>>> 1973a509

## 5.0.5

- Fixes issue where asserts in popRoute were preventing the app from
  exiting on Android.

## 5.0.4

- Fixes a bug in ShellRoute example where NavigationBar might lose current index in a nested routes.

## 5.0.3

- Changes examples to use the routerConfig API

## 5.0.2

- Fixes missing code example in ShellRoute documentation.

## 5.0.1

- Allows ShellRoute to have child ShellRoutes (flutter/flutter#111981)

## 5.0.0

- Fixes a bug where intermediate route redirect methods are not called.
- GoRouter implements the RouterConfig interface, allowing you to call
  MaterialApp.router(routerConfig: \_myGoRouter) instead of passing
  the RouterDelegate, RouteInformationParser, and RouteInformationProvider
  fields.
- **BREAKING CHANGE**
  - Redesigns redirection API, adds asynchronous feature, and adds build context to redirect.
  - Removes GoRouterRefreshStream
  - Removes navigatorBuilder
  - Removes urlPathStrategy
- [go_router v5 migration guide](https://flutter.dev/go/go-router-v5-breaking-changes)

## 4.5.1

- Fixes an issue where GoRoutes with only a redirect were disallowed
  (flutter/flutter#111763)

## 4.5.0

- Adds ShellRoute for nested navigation support (flutter/flutter#99126)
- Adds `parentNavigatorKey` to GoRoute, which specifies the Navigator to place that
  route's Page onto.

## 4.4.1

- Fix an issue where disabling logging clears the root logger's listeners

## 4.4.0

- Adds `buildPageWithState` to `GoRouteData`.
- `GoRouteData.buildPage` is now deprecated in favor of `GoRouteData.buildPageWithState`.

## 4.3.0

- Allows `Map<String, dynamic>` maps as `queryParams` of `goNamed`, `replacedName`, `pushNamed` and `namedLocation`.

## 4.2.9

- Updates text theme parameters to avoid deprecation issues.
- Fixes lint warnings.

## 4.2.8

- Fixes namedLocation to return URIs without trailing question marks if there are no query parameters.
- Cleans up examples.

## 4.2.7

- Updates README.

## 4.2.6

- Fixes rendering issues in the README.

## 4.2.5

- Fixes a bug where calling extra parameter is always null in route level redirect callback

## 4.2.4

- Rewrites Readme and examples.

## 4.2.3

- Fixes a bug where the ValueKey to be the same when a page was pushed multiple times.

## 4.2.2

- Fixes a bug where go_router_builder wasn't detecting annotations.

## 4.2.1

- Refactors internal classes and methods

## 4.2.0

- Adds `void replace()` and `replaceNamed` to `GoRouterDelegate`, `GoRouter` and `GoRouterHelper`.

## 4.1.1

- Fixes a bug where calling namedLocation does not support case-insensitive way.

## 4.1.0

- Adds `bool canPop()` to `GoRouterDelegate`, `GoRouter` and `GoRouterHelper`.

## 4.0.3

- Adds missed popping log.

## 4.0.2

- Fixes a bug where initialLocation took precedence over deep-links

## 4.0.1

- Fixes a bug where calling setLogging(false) does not clear listeners.

## 4.0.0

- Refactors go_router and introduces `GoRouteInformationProvider`. [Migration Doc](https://flutter.dev/go/go-router-v4-breaking-changes)
- Fixes a bug where top-level routes are skipped if another contains child routes.

## 3.1.1

- Uses first match if there are more than one route to match. [ [#99833](https://github.com/flutter/flutter/issues/99833)

## 3.1.0

- Adds `GoRouteData` and `TypedGoRoute` to support `package:go_router_builder`.

## 3.0.7

- Refactors runtime checks to assertions.

## 3.0.6

- Exports inherited_go_router.dart file.

## 3.0.5

- Add `dispatchNotification` method to `DummyBuildContext` in tests. (This
  should be revisited when Flutter `2.11.0` becomes stable.)
- Improves code coverage.
- `GoRoute` now warns about requiring either `pageBuilder`, `builder` or `redirect` at instantiation.

## 3.0.4

- Updates code for stricter analysis options.

## 3.0.3

- Fixes a bug where params disappear when pushing a nested route.

## 3.0.2

- Moves source to flutter/packages.
- Removes all_lint_rules_community and path_to_regexp dependencies.

## 3.0.1

- pass along the error to the `navigatorBuilder` to allow for different
  implementations based on the presence of an error

## 3.0.0

- breaking change: added `GoRouterState` to `navigatorBuilder` function
- breaking change: removed `BuildContext` from `GoRouter.pop()` to remove the
  need to use `context` parameter when calling the `GoRouter` API; this changes
  the behavior of `GoRouter.pop()` to only pop what's on the `GoRouter` page
  stack and no longer calls `Navigator.pop()`
- new [Migrating to 3.0 section](https://gorouter.dev/migrating-to-30) in the
  docs to describe the details of the breaking changes and how to update your
  code
- added a new [shared
  scaffold](https://github.com/csells/go_router/blob/main/go_router/example/lib/shared_scaffold.dart)
  sample to show how to use the `navigatorBuilder` function to build a custom
  shared scaffold outside of the animations provided by go_router

## 2.5.7

- [PR 262](https://github.com/csells/go_router/pull/262): add support for
  `Router.neglect`; thanks to [nullrocket](https://github.com/nullrocket)!
- [PR 265](https://github.com/csells/go_router/pull/265): add Japanese
  translation of the docs; thanks to
  [toshi-kuji](https://github.com/toshi-kuji)! Unfortunately I don't yet know
  how to properly display them via docs.page, but [I'm working on
  it](https://github.com/csells/go_router/issues/266)
- updated the examples using the `from` query parameter to be completely
  self-contained in the `redirect` function, simplifying usage
- updated the async data example to be simpler
- added a new example to show how to implement a loading page
- renamed the navigator_integration example to user_input and added an example
  of `WillPopScope` for go_router apps

## 2.5.6

- [PR 259](https://github.com/csells/go_router/pull/259): remove a hack for
  notifying the router of a route change that was no longer needed; thanks to
  [nullrocket](https://github.com/nullrocket)!
- improved async example to handle the case that the data has been returned but
  the page is no longer there by checking the `mounted` property of the screen

## 2.5.5

- updated implementation to use logging package for debug diagnostics; thanks
  to [johnpryan](https://github.com/johnpryan)

## 2.5.4

- fixed up the `GoRouterRefreshStream` implementation with an export, an example
  and some docs

## 2.5.3

- added `GoRouterRefreshStream` from
  [jopmiddelkamp](https://github.com/jopmiddelkamp) to easily map from a
  `Stream` to a `Listenable` for use with `refreshListenable`; very useful when
  combined with stream-based state management like
  [flutter_bloc](https://pub.dev/packages/flutter_bloc)
- dartdocs fixups from [mehade369](https://github.com/mehade369)
- example link fixes from [ben-milanko](https://github.com/ben-milanko)

## 2.5.2

- pass additional information to the `NavigatorObserver` via default args to
  `MaterialPage`, etc.

## 2.5.1

- [fix 205](https://github.com/csells/go_router/issues/205): hack around a
  failed assertion in Flutter when using `Duration.zero` in the
  `NoTransitionPage`

## 2.5.0

- provide default implementation of `GoRoute.pageBuilder` to provide a simpler
  way to build pages via the `GoRouter.build` method
- provide default implementation of `GoRouter.errorPageBuilder` to provide a
  simpler way to build error pages via the `GoRouter.errorBuilder` method
- provide default implementation of `GoRouter.errorBuilder` to provide an error
  page without the need to implement a custom error page builder
- new [Migrating to 2.5 section](https://gorouter.dev/migrating-to-25) in
  the docs to show how to take advantage of the new `builder` and default error
  page builder
- removed `launch.json` as VSCode-centric and unnecessary for discovery or easy
  launching
- added a [new custom error screen
  sample](https://github.com/csells/go_router/blob/master/example/lib/error_screen.dart)
- added a [new WidgetsApp
  sample](https://github.com/csells/go_router/blob/master/example/lib/widgets_app.dart)
- added a new `NoTransitionPage` class
- updated docs to explain why the browser's Back button doesn't work
  with the `extra` param
- updated README to point to new docs site: [gorouter.dev](https://gorouter.dev)

## 2.3.1

- [fix 191](https://github.com/csells/go_router/issues/191): handle several
  kinds of trailing / in the location, e.g. `/foo/` should be the same as `/foo`

## 2.3.0

- fix a misleading error message when using redirect functions with sub-routes

## 2.2.9

- [fix 182](https://github.com/csells/go_router/issues/182): fixes a regression
  in the nested navigation caused by the fix for
  [#163](https://github.com/csells/go_router/issues/163); thanks to
  [lulupointu](https://github.com/lulupointu) for the fix!

## 2.2.8

- reformatted CHANGELOG file; lets see if pub.dev is still ok with it...
- staged an in-progress doc site at https://docs.page/csells/go_router
- tightened up a test that was silently failing
- fixed a bug that dropped parent params in sub-route redirects

## 2.2.7

- [fix 163](https://github.com/csells/go_router/issues/163): avoids unnecessary
  page rebuilds
- [fix 139](https://github.com/csells/go_router/issues/139): avoids unnecessary
  page flashes on deep linking
- [fix 158](https://github.com/csells/go_router/issues/158): shows exception
  info in the debug output even during a top-level redirect coded w/ an
  anonymous function, i.e. what the samples all use
- [fix 151](https://github.com/csells/go_router/issues/151): exposes
  `Navigator.pop()` via `GoRouter.pop()` to make it easy to find

## 2.2.6

- [fix 127](https://github.com/csells/go_router/issues/127): updated the docs
  to add a video overview of the project for people that prefer that media style
  over long-form text when approaching a new topic
- [fix 108](https://github.com/csells/go_router/issues/108): updated the
  description of the `state` parameter to clarfy that not all properties will be
  set at every usage

## 2.2.5

- [fix 120 again](https://github.com/csells/go_router/issues/120): found the bug
  in my tests that was masking the real bug; changed two characters to implement
  the actual fix (sigh)

## 2.2.4

- [fix 116](https://github.com/csells/go_router/issues/116): work-around for
  auto-import of the `context.go` family of extension methods

## 2.2.3

- [fix 132](https://github.com/csells/go_router/issues/132): route names are
  stored as case insensitive and are now matched in a case insensitive manner

## 2.2.2

- [fix 120](https://github.com/csells/go_router/issues/120): encoding and
  decoding of params and query params

## 2.2.1

- [fix 114](https://github.com/csells/go_router/issues/114): give a better error
  message when the `GoRouter` isn't found in the widget tree via
  `GoRouter.of(context)`; thanks [aoatmon](https://github.com/aoatmon) for the
  [excellent bug report](https://github.com/csells/go_router/issues/114)!

## 2.2.0

- added a new [`navigatorBuilder`](https://gorouter.dev/navigator-builder) argument to the
  `GoRouter` constructor; thanks to [andyduke](https://github.com/andyduke)!
- also from [andyduke](https://github.com/andyduke) is an update to
  improve state restoration
- refactor from [kevmoo](https://github.com/kevmoo) for easier maintenance
- added a new [Navigator Integration section of the
  docs](https://gorouter.dev/navigator-integration)

## 2.1.2

- [fix 61 again](https://github.com/csells/go_router/issues/61): enable images
  and file links to work on pub.dev/documentation
- [fix 62](https://github.com/csells/go_router/issues/62) re-tested; fixed w/
  earlier Android system Back button fix (using navigation key)
- [fix 91](https://github.com/csells/go_router/issues/91): fix a regression w/
  the `errorPageBuilder`
- [fix 92](https://github.com/csells/go_router/issues/92): fix an edge case w/
  named sub-routes
- [fix 89](https://github.com/csells/go_router/issues/89): enable queryParams
  and extra object param w/ `push`
- refactored tests for greater coverage and fewer methods `@visibleForTesting`

## 2.1.1

- [fix 86](https://github.com/csells/go_router/issues/86): add `name` to
  `GoRouterState` to complete support for URI-free navigation knowledge in your
  code
- [fix 83](https://github.com/csells/go_router/issues/83): fix for `null`
  `extra` object

## 2.1.0

- [fix 80](https://github.com/csells/go_router/issues/80): adding a redirect
  limit to catch too many redirects error
- [fix 81](https://github.com/csells/go_router/issues/81): allow an `extra`
  object to pass through for navigation

## 2.0.1

- add badges to the README and codecov to the GitHub commit action; thanks to
  [rydmike](https://github.com/rydmike) for both

## 2.0.0

- BREAKING CHANGE and [fix #50](https://github.com/csells/go_router/issues/50):
  split `params` into `params` and `queryParams`; see the [Migrating to 2.0
  section of the docs](https://gorouter.dev/migrating-to-20)
  for instructions on how to migrate your code from 1.x to 2.0
- [fix 69](https://github.com/csells/go_router/issues/69): exposed named
  location lookup for redirection
- [fix 57](https://github.com/csells/go_router/issues/57): enable the Android
  system Back button to behave exactly like the `AppBar` Back button; thanks to
  [SunlightBro](https://github.com/SunlightBro) for the one-line fix that I had
  no idea about until he pointed it out
- [fix 59](https://github.com/csells/go_router/issues/59): add query params to
  top-level redirect
- [fix 44](https://github.com/csells/go_router/issues/44): show how to use the
  `AutomaticKeepAliveClientMixin` with nested navigation to keep widget state
  between navigations; thanks to [rydmike](https://github.com/rydmike) for this
  update

## 1.1.3

- enable case-insensitive path matching while still preserving path and query
  parameter cases
- change a lifetime of habit to sort constructors first as per
  [sort_constructors_first](https://dart-lang.github.io/linter/lints/sort_constructors_first.html).
  Thanks for the PR, [Abhishek01039](https://github.com/Abhishek01039)!
- set the initial transition example route to `/none` to make pushing the 'fade
  transition' button on the first run through more fun
- fixed an error in the async data example

## 1.1.2

- Thanks, Mikes!
  - updated dartdocs from [rydmike](https://github.com/rydmike)
  - also shoutout to [https://github.com/Salakar](https://github.com/Salakar)
    for the CI action on GitHub
  - this is turning into a real community effort...

## 1.1.1

- now showing routing exceptions in the debug log
- updated the docs to make it clear that it will be called until it returns
  `null`

## 1.1.0

- added support `NavigatorObserver` objects to receive change notifications

## 1.0.1

- docs updates based on user feedback for clarity
- fix for setting URL path strategy in `main()`
- fix for `push()` disables `AppBar` Back button

## 1.0.0

- updated version for initial release
- some renaming for clarify and consistency with transitions
  - `GoRoute.builder` => `GoRoute.pageBuilder`
  - `GoRoute.error` => `GoRoute.errorPageBuilder`
- added diagnostic logging for `push` and `pushNamed`

## 0.9.6

- added support for `push` as well as `go`
- added 'none' to transitions example app
- updated animation example to use no transition and added an animated gif to
  the docs

## 0.9.5

- added support for custom transitions between routes

## 0.9.4

- updated API docs
- updated docs for `GoRouterState`

## 0.9.3

- updated API docs

## 0.9.2

- updated named route lookup to O(1)
- updated diagnostics output to show known named routes

## 0.9.1

- updated diagnostics output to show named route lookup
- docs updates

## 0.9.0

- added support for named routes

## 0.8.8

- fix to make `GoRouter` notify on pop

## 0.8.7

- made `GoRouter` a `ChangeNotifier` so you can listen for `location` changes

## 0.8.6

- books sample bug fix

## 0.8.5

- added Cupertino sample
- added example of async data lookup

## 0.8.4

- added state restoration sample

## 0.8.3

- changed `debugOutputFullPaths` to `debugLogDiagnostics` and added add'l
  debugging logging
- parameterized redirect

## 0.8.2

- updated docs for `Link` widget support

## 0.8.1

- added Books sample; fixed some issues it revealed

## 0.8.0

- breaking build to refactor the API for simplicity and capability
- move to fixed routing from conditional routing; simplies API, allows for
  redirection at the route level and there scenario was sketchy anyway
- add redirection at the route level
- replace guard objects w/ redirect functions
- add `refresh` method and `refreshListener`
- removed `.builder` ctor from `GoRouter` (not reasonable to implement)
- add Dynamic linking section to the docs
- replaced Books sample with Nested Navigation sample
- add ability to dump the known full paths to your routes to debug output

## 0.7.1

- update to pageKey to take sub-routes into account

## 0.7.0

- BREAK: rename `pattern` to `path` for consistency w/ other routers in the
  world
- added the `GoRouterLoginGuard` for the common redirect-to-login-page pattern

## 0.6.2

- fixed issue showing home page for a second before redirecting (if needed)

## 0.6.1

- added `GoRouterState.pageKey`
- removed `cupertino_icons` from main `pubspec.yaml`

## 0.6.0

- refactor to support sub-routes to build a stack of pages instead of matching
  multiple routes
- added unit tests for building the stack of pages
- some renaming of the types, e.g. `Four04Page` and `FamiliesPage` to
  `ErrorPage` and `HomePage` respectively
- fix a redirection error shown in the debug output

## 0.5.2

- add `urlPathStrategy` argument to `GoRouter` ctor

## 0.5.1

- docs and description updates

## 0.5.0

- moved redirect to top-level instead of per route for simplicity

## 0.4.1

- fixed CHANGELOG formatting

## 0.4.0

- bundled various useful route handling variables into the `GoRouterState` for
  use when building pages and error pages
- updated URL Strategy section of docs to reference `flutter run`

## 0.3.2

- formatting update to appease the pub.dev gods...

## 0.3.1

- updated the CHANGELOG

## 0.3.0

- moved redirection into a `GoRoute` ctor arg
- forgot to update the CHANGELOG

## 0.2.3

- move outstanding issues to [issue
  tracker](https://github.com/csells/go_router/issues)
- added explanation of Deep Linking to docs
- reformatting to meet pub.dev scoring guidelines

## 0.2.2

- docs updates

## 0.2.1

- messing with the CHANGELOG formatting

## 0.2.0

- initial useful release
- added support for declarative routes via `GoRoute` instances
- added support for imperative routing via `GoRoute.builder`
- added support for setting the URL path strategy
- added support for conditional routing
- added support for redirection
- added support for optional query parameters as well as positional parameters
  in route names

## 0.1.0

- squatting on the package name (I'm not too proud to admit it)<|MERGE_RESOLUTION|>--- conflicted
+++ resolved
@@ -1,4 +1,28 @@
-<<<<<<< HEAD
+## 5.1.5
+
+- Adds migration guide for 5.1.2 to readme.
+
+## 5.1.4
+
+- Fixes the documentation by removing the `ShellRoute`'s non-existing `path` parameter from it.
+
+## 5.1.3
+
+- Allows redirection to return same location.
+
+## 5.1.2
+
+- Adds GoRouterState to context.
+- Fixes GoRouter notification.
+- Updates README.
+- Removes dynamic calls in examples.
+- **BREAKING CHANGE**
+  - Remove NavigatorObserver mixin from GoRouter
+
+## 5.1.1
+
+- Removes DebugGoRouteInformation.
+
 ## 5.1.0
 
 - Adds a Future option to `push` and `pushNamed` making it posible to await results from a `pop`.
@@ -9,36 +33,7 @@
   which facilitates using an `IndexStack` to manage multiple parallel navigation trees.
 - Updated documentation for `pageBuilder` and `builder` fields of `ShellRoute`, to more correctly
   describe the meaning of the child argument in the builder functions.
-=======
-## 5.1.5
-
-- Adds migration guide for 5.1.2 to readme.
-
-## 5.1.4
-
-- Fixes the documentation by removing the `ShellRoute`'s non-existing `path` parameter from it.
-
-## 5.1.3
-
-- Allows redirection to return same location.
-
-## 5.1.2
-
-- Adds GoRouterState to context.
-- Fixes GoRouter notification.
-- Updates README.
-- Removes dynamic calls in examples.
-- **BREAKING CHANGE**
-  - Remove NavigatorObserver mixin from GoRouter
-
-## 5.1.1
-
-- Removes DebugGoRouteInformation.
-
-## 5.1.0
-
 - Removes urlPathStrategy completely, which should have been done in v5.0.0 but some code remained mistakenly.
->>>>>>> 1973a509
 
 ## 5.0.5
 
