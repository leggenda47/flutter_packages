<<<<<<< HEAD
## 5.3.0

- Introduced a new shell route class called `StatefulShellRoute`, to support using separate
  navigators for child routes as well as preserving state in each navigation tree
  (flutter/flutter#99124).
- Updated documentation for `pageBuilder` and `builder` fields of `ShellRoute`, to more correctly
  describe the meaning of the child argument in the builder functions.
- Added support for restorationId to ShellRoute (and StatefulShellRoute).

## 5.2.4

- Fixes crashes when using async redirect.

## 5.2.3

- Fixes link for router configuration and sub-routes

## 5.2.2

- Fixes `pop` and `push` to update urls correctly.

## 5.2.1

- Refactors `GoRouter.pop` to be able to pop individual pageless route with result.

## 5.2.0

- Fixes `GoRouterState.location` and `GoRouterState.param` to return correct value.
- Cleans up `RouteMatch` and `RouteMatchList` API.

## 5.1.10

- Fixes link of ShellRoute in README.

## 5.1.9

- Fixes broken links in documentation.

## 5.1.8

- Fixes a bug with `replace` where it was not generated a new `pageKey`.

## 5.1.7

- Adds documentation using dartdoc topics.

## 5.1.6

- Fixes crashes when multiple `GoRoute`s use the same `parentNavigatorKey` in a route subtree.

## 5.1.5

- Adds migration guide for 5.1.2 to readme.

## 5.1.4

- Fixes the documentation by removing the `ShellRoute`'s non-existing `path` parameter from it.

## 5.1.3

- Allows redirection to return same location.

## 5.1.2

- Adds GoRouterState to context.
- Fixes GoRouter notification.
- Updates README.
- Removes dynamic calls in examples.
- **BREAKING CHANGE**
  - Remove NavigatorObserver mixin from GoRouter

## 5.1.1

- Removes DebugGoRouteInformation.

## 5.1.0

- Removes urlPathStrategy completely, which should have been done in v5.0.0 but some code remained mistakenly.

## 5.0.5

- Fixes issue where asserts in popRoute were preventing the app from
  exiting on Android.

## 5.0.4

- Fixes a bug in ShellRoute example where NavigationBar might lose current index in a nested routes.

## 5.0.3

- Changes examples to use the routerConfig API

## 5.0.2

- Fixes missing code example in ShellRoute documentation.

## 5.0.1

- Allows ShellRoute to have child ShellRoutes (flutter/flutter#111981)

## 5.0.0

- Fixes a bug where intermediate route redirect methods are not called.
- GoRouter implements the RouterConfig interface, allowing you to call
  MaterialApp.router(routerConfig: _myGoRouter) instead of passing
  the RouterDelegate, RouteInformationParser, and RouteInformationProvider
  fields.
- **BREAKING CHANGE**
  - Redesigns redirection API, adds asynchronous feature, and adds build context to redirect.
  - Removes GoRouterRefreshStream
  - Removes navigatorBuilder
  - Removes urlPathStrategy
- [go_router v5 migration guide](https://flutter.dev/go/go-router-v5-breaking-changes)

## 4.5.1

- Fixes an issue where GoRoutes with only a redirect were disallowed
  (flutter/flutter#111763)

## 4.5.0

- Adds ShellRoute for nested navigation support (flutter/flutter#99126)
- Adds `parentNavigatorKey` to GoRoute, which specifies the Navigator to place that
  route's Page onto.

## 4.4.1

- Fix an issue where disabling logging clears the root logger's listeners

## 4.4.0

- Adds `buildPageWithState` to `GoRouteData`.
- `GoRouteData.buildPage` is now deprecated in favor of `GoRouteData.buildPageWithState`.

## 4.3.0

- Allows `Map<String, dynamic>` maps as `queryParams` of `goNamed`, `replacedName`, `pushNamed` and `namedLocation`. 

## 4.2.9

* Updates text theme parameters to avoid deprecation issues.
* Fixes lint warnings.

## 4.2.8

- Fixes namedLocation to return URIs without trailing question marks if there are no query parameters.
- Cleans up examples.

## 4.2.7

- Updates README.

## 4.2.6

- Fixes rendering issues in the README.

## 4.2.5

- Fixes a bug where calling extra parameter is always null in route level redirect callback

## 4.2.4

- Rewrites Readme and examples.

## 4.2.3

- Fixes a bug where the ValueKey to be the same when a page was pushed multiple times.

## 4.2.2

- Fixes a bug where go_router_builder wasn't detecting annotations.

## 4.2.1

- Refactors internal classes and methods

## 4.2.0

- Adds `void replace()` and `replaceNamed` to `GoRouterDelegate`, `GoRouter` and `GoRouterHelper`.

## 4.1.1

- Fixes a bug where calling namedLocation does not support case-insensitive way.

## 4.1.0

- Adds `bool canPop()` to `GoRouterDelegate`, `GoRouter` and `GoRouterHelper`.

## 4.0.3

- Adds missed popping log.

## 4.0.2

- Fixes a bug where initialLocation took precedence over deep-links

## 4.0.1

- Fixes a bug where calling setLogging(false) does not clear listeners.

## 4.0.0

- Refactors go_router and introduces `GoRouteInformationProvider`. [Migration Doc](https://flutter.dev/go/go-router-v4-breaking-changes)
- Fixes a bug where top-level routes are skipped if another contains child routes.

## 3.1.1

- Uses first match if there are more than one route to match. [ [#99833](https://github.com/flutter/flutter/issues/99833)

## 3.1.0

- Adds `GoRouteData` and `TypedGoRoute` to support `package:go_router_builder`.

## 3.0.7

- Refactors runtime checks to assertions.

## 3.0.6

- Exports inherited_go_router.dart file.

## 3.0.5

- Add `dispatchNotification` method to `DummyBuildContext` in tests. (This
  should be revisited when Flutter `2.11.0` becomes stable.)
- Improves code coverage.
- `GoRoute` now warns about requiring either `pageBuilder`, `builder` or `redirect` at instantiation.

## 3.0.4

- Updates code for stricter analysis options.

## 3.0.3

- Fixes a bug where params disappear when pushing a nested route.

## 3.0.2

- Moves source to flutter/packages.
- Removes all_lint_rules_community and path_to_regexp dependencies.

## 3.0.1

- pass along the error to the `navigatorBuilder` to allow for different
  implementations based on the presence of an error

## 3.0.0

- breaking change: added `GoRouterState` to `navigatorBuilder` function
- breaking change: removed `BuildContext` from `GoRouter.pop()` to remove the
  need to use `context` parameter when calling the `GoRouter` API; this changes
  the behavior of `GoRouter.pop()` to only pop what's on the `GoRouter` page
  stack and no longer calls `Navigator.pop()`
- new [Migrating to 3.0 section](https://gorouter.dev/migrating-to-30) in the
  docs to describe the details of the breaking changes and how to update your
  code
- added a new [shared
  scaffold](https://github.com/csells/go_router/blob/main/go_router/example/lib/shared_scaffold.dart)
  sample to show how to use the `navigatorBuilder` function to build a custom
  shared scaffold outside of the animations provided by go_router

## 2.5.7

- [PR 262](https://github.com/csells/go_router/pull/262): add support for
  `Router.neglect`; thanks to [nullrocket](https://github.com/nullrocket)!
- [PR 265](https://github.com/csells/go_router/pull/265): add Japanese
  translation of the docs; thanks to
  [toshi-kuji](https://github.com/toshi-kuji)! Unfortunately I don't yet know
  how to properly display them via docs.page, but [I'm working on
  it](https://github.com/csells/go_router/issues/266)
- updated the examples using the `from` query parameter to be completely
  self-contained in the `redirect` function, simplifying usage
- updated the async data example to be simpler
- added a new example to show how to implement a loading page
- renamed the navigator_integration example to user_input and added an example
  of `WillPopScope` for go_router apps

## 2.5.6

- [PR 259](https://github.com/csells/go_router/pull/259): remove a hack for
  notifying the router of a route change that was no longer needed; thanks to
  [nullrocket](https://github.com/nullrocket)!
- improved async example to handle the case that the data has been returned but
  the page is no longer there by checking the `mounted` property of the screen

## 2.5.5

- updated implementation to use logging package for debug diagnostics; thanks
  to [johnpryan](https://github.com/johnpryan)

## 2.5.4

- fixed up the `GoRouterRefreshStream` implementation with an export, an example
  and some docs

## 2.5.3

- added `GoRouterRefreshStream` from
  [jopmiddelkamp](https://github.com/jopmiddelkamp) to easily map from a
  `Stream` to a `Listenable` for use with `refreshListenable`; very useful when
  combined with stream-based state management like
  [flutter_bloc](https://pub.dev/packages/flutter_bloc)
- dartdocs fixups from [mehade369](https://github.com/mehade369)
- example link fixes from [ben-milanko](https://github.com/ben-milanko)

## 2.5.2

- pass additional information to the `NavigatorObserver` via default args to
  `MaterialPage`, etc.

## 2.5.1

- [fix 205](https://github.com/csells/go_router/issues/205): hack around a
  failed assertion in Flutter when using `Duration.zero` in the
  `NoTransitionPage`

## 2.5.0

- provide default implementation of `GoRoute.pageBuilder` to provide a simpler
  way to build pages via the `GoRouter.build` method
- provide default implementation of `GoRouter.errorPageBuilder` to provide a
  simpler way to build error pages via the `GoRouter.errorBuilder` method
- provide default implementation of `GoRouter.errorBuilder` to provide an error
  page without the need to implement a custom error page builder
- new [Migrating to 2.5 section](https://gorouter.dev/migrating-to-25) in
  the docs to show how to take advantage of the new `builder` and default error
  page builder
- removed `launch.json` as VSCode-centric and unnecessary for discovery or easy
  launching
- added a [new custom error screen
  sample](https://github.com/csells/go_router/blob/master/example/lib/error_screen.dart)
- added a [new WidgetsApp
  sample](https://github.com/csells/go_router/blob/master/example/lib/widgets_app.dart)
- added a new `NoTransitionPage` class
- updated docs to explain why the browser's Back button doesn't work
  with the `extra` param
- updated README to point to new docs site: [gorouter.dev](https://gorouter.dev)

## 2.3.1

- [fix 191](https://github.com/csells/go_router/issues/191): handle several
  kinds of trailing / in the location, e.g. `/foo/` should be the same as `/foo`

## 2.3.0

- fix a misleading error message when using redirect functions with sub-routes

## 2.2.9

- [fix 182](https://github.com/csells/go_router/issues/182): fixes a regression
  in the nested navigation caused by the fix for
  [#163](https://github.com/csells/go_router/issues/163); thanks to
  [lulupointu](https://github.com/lulupointu) for the fix!

## 2.2.8

- reformatted CHANGELOG file; lets see if pub.dev is still ok with it...
- staged an in-progress doc site at https://docs.page/csells/go_router
- tightened up a test that was silently failing
- fixed a bug that dropped parent params in sub-route redirects

## 2.2.7

- [fix 163](https://github.com/csells/go_router/issues/163): avoids unnecessary
  page rebuilds
- [fix 139](https://github.com/csells/go_router/issues/139): avoids unnecessary
  page flashes on deep linking
- [fix 158](https://github.com/csells/go_router/issues/158): shows exception
  info in the debug output even during a top-level redirect coded w/ an
  anonymous function, i.e. what the samples all use
- [fix 151](https://github.com/csells/go_router/issues/151): exposes
  `Navigator.pop()` via `GoRouter.pop()` to make it easy to find

## 2.2.6

- [fix 127](https://github.com/csells/go_router/issues/127): updated the docs
  to add a video overview of the project for people that prefer that media style
  over long-form text when approaching a new topic
- [fix 108](https://github.com/csells/go_router/issues/108): updated the
  description of the `state` parameter to clarfy that not all properties will be
  set at every usage

## 2.2.5

- [fix 120 again](https://github.com/csells/go_router/issues/120): found the bug
  in my tests that was masking the real bug; changed two characters to implement
  the actual fix (sigh)

## 2.2.4

- [fix 116](https://github.com/csells/go_router/issues/116): work-around for
  auto-import of the `context.go` family of extension methods

## 2.2.3

- [fix 132](https://github.com/csells/go_router/issues/132): route names are
  stored as case insensitive and are now matched in a case insensitive manner

## 2.2.2

- [fix 120](https://github.com/csells/go_router/issues/120): encoding and
  decoding of params and query params

## 2.2.1

- [fix 114](https://github.com/csells/go_router/issues/114): give a better error
  message when the `GoRouter` isn't found in the widget tree via
  `GoRouter.of(context)`; thanks [aoatmon](https://github.com/aoatmon) for the
  [excellent bug report](https://github.com/csells/go_router/issues/114)!

## 2.2.0

- added a new [`navigatorBuilder`](https://gorouter.dev/navigator-builder) argument to the
  `GoRouter` constructor; thanks to [andyduke](https://github.com/andyduke)!
- also from [andyduke](https://github.com/andyduke) is an update to
  improve state restoration
- refactor from [kevmoo](https://github.com/kevmoo) for easier maintenance
- added a new [Navigator Integration section of the
  docs](https://gorouter.dev/navigator-integration)

## 2.1.2

- [fix 61 again](https://github.com/csells/go_router/issues/61): enable images
  and file links to work on pub.dev/documentation
- [fix 62](https://github.com/csells/go_router/issues/62) re-tested; fixed w/
  earlier Android system Back button fix (using navigation key)
- [fix 91](https://github.com/csells/go_router/issues/91): fix a regression w/
  the `errorPageBuilder`
- [fix 92](https://github.com/csells/go_router/issues/92): fix an edge case w/
  named sub-routes
- [fix 89](https://github.com/csells/go_router/issues/89): enable queryParams
  and extra object param w/ `push`
- refactored tests for greater coverage and fewer methods `@visibleForTesting`

## 2.1.1

- [fix 86](https://github.com/csells/go_router/issues/86): add `name` to
  `GoRouterState` to complete support for URI-free navigation knowledge in your
  code
- [fix 83](https://github.com/csells/go_router/issues/83): fix for `null`
  `extra` object

## 2.1.0

- [fix 80](https://github.com/csells/go_router/issues/80): adding a redirect
  limit to catch too many redirects error
- [fix 81](https://github.com/csells/go_router/issues/81): allow an `extra`
  object to pass through for navigation

## 2.0.1

- add badges to the README and codecov to the GitHub commit action; thanks to
  [rydmike](https://github.com/rydmike) for both

## 2.0.0

- BREAKING CHANGE and [fix #50](https://github.com/csells/go_router/issues/50):
  split `params` into `params` and `queryParams`; see the [Migrating to 2.0
  section of the docs](https://gorouter.dev/migrating-to-20)
  for instructions on how to migrate your code from 1.x to 2.0
- [fix 69](https://github.com/csells/go_router/issues/69): exposed named
  location lookup for redirection
- [fix 57](https://github.com/csells/go_router/issues/57): enable the Android
  system Back button to behave exactly like the `AppBar` Back button; thanks to
  [SunlightBro](https://github.com/SunlightBro) for the one-line fix that I had
  no idea about until he pointed it out
- [fix 59](https://github.com/csells/go_router/issues/59): add query params to
  top-level redirect
- [fix 44](https://github.com/csells/go_router/issues/44): show how to use the
  `AutomaticKeepAliveClientMixin` with nested navigation to keep widget state
  between navigations; thanks to [rydmike](https://github.com/rydmike) for this
  update

## 1.1.3

- enable case-insensitive path matching while still preserving path and query
  parameter cases
- change a lifetime of habit to sort constructors first as per
  [sort_constructors_first](https://dart-lang.github.io/linter/lints/sort_constructors_first.html).
  Thanks for the PR, [Abhishek01039](https://github.com/Abhishek01039)!
- set the initial transition example route to `/none` to make pushing the 'fade
  transition' button on the first run through more fun
- fixed an error in the async data example

## 1.1.2

- Thanks, Mikes!
  - updated dartdocs from [rydmike](https://github.com/rydmike)
  - also shoutout to [https://github.com/Salakar](https://github.com/Salakar)
    for the CI action on GitHub
  - this is turning into a real community effort...

## 1.1.1

- now showing routing exceptions in the debug log
- updated the docs to make it clear that it will be called until it returns
  `null`

## 1.1.0

- added support `NavigatorObserver` objects to receive change notifications

## 1.0.1

- docs updates based on user feedback for clarity
- fix for setting URL path strategy in `main()`
- fix for `push()` disables `AppBar` Back button

=======
>>>>>>> ce29ba7a
## 1.0.0

- Adds a Future option to `push` and `pushNamed` making it posible to await results from a `pop`.
- Adds an optional parameter to the `pop` method, allowing to return values from a `pop`.<|MERGE_RESOLUTION|>--- conflicted
+++ resolved
@@ -1,4 +1,3 @@
-<<<<<<< HEAD
 ## 5.3.0
 
 - Introduced a new shell route class called `StatefulShellRoute`, to support using separate
@@ -103,7 +102,7 @@
 
 - Fixes a bug where intermediate route redirect methods are not called.
 - GoRouter implements the RouterConfig interface, allowing you to call
-  MaterialApp.router(routerConfig: _myGoRouter) instead of passing
+  MaterialApp.router(routerConfig: \_myGoRouter) instead of passing
   the RouterDelegate, RouteInformationParser, and RouteInformationProvider
   fields.
 - **BREAKING CHANGE**
@@ -135,12 +134,12 @@
 
 ## 4.3.0
 
-- Allows `Map<String, dynamic>` maps as `queryParams` of `goNamed`, `replacedName`, `pushNamed` and `namedLocation`. 
+- Allows `Map<String, dynamic>` maps as `queryParams` of `goNamed`, `replacedName`, `pushNamed` and `namedLocation`.
 
 ## 4.2.9
 
-* Updates text theme parameters to avoid deprecation issues.
-* Fixes lint warnings.
+- Updates text theme parameters to avoid deprecation issues.
+- Fixes lint warnings.
 
 ## 4.2.8
 
@@ -507,8 +506,6 @@
 - fix for setting URL path strategy in `main()`
 - fix for `push()` disables `AppBar` Back button
 
-=======
->>>>>>> ce29ba7a
 ## 1.0.0
 
 - Adds a Future option to `push` and `pushNamed` making it posible to await results from a `pop`.
