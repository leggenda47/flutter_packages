--- conflicted
+++ resolved
@@ -1,11 +1,41 @@
-<<<<<<< HEAD
 # go_router
+
 A declarative routing package for Flutter that uses the Router API to provide a
 convenient, url-based API for navigating between different screens. You can
 define URL patterns, navigate using a URL, handle deep links, and a number of
 other navigation-related scenarios.
 
+# go_router_flow
+
+This package was created for [SportsVisio's](https://sportsvisio.com/) apps, and it's currently in use and tested, and it'll be updated until the day go_router implements it.
+
+This is a fork of the go_router package that let's you communicate between pages by returning values on pop like in navigator 1.0. This was implemented by adding completers in the routes and waiting for the values when requested.
+
+## Returning values
+
+This is the reason for this package, to be able to return stuff when a screens pop.
+
+Waiting for a value to be returned:
+
+```dart
+onTap: () {
+  // In the new page you can do 'context.pop<bool>(someValue)' to return a value.
+  final bool? result = await context.push<bool>('/page2');
+
+  WidgetsBinding.instance.addPostFrameCallback((_) {
+    if(result ?? false)...
+  });
+}
+```
+
+Returning a value:
+
+```dart
+onTap: () => context.pop(true)
+```
+
 ## Features
+
 GoRouter has a number of features to make navigation straightforward:
 
 - Parsing path and query parameters using a template syntax (for example, "user/:id')
@@ -23,50 +53,8 @@
 - Backwards-compatibility with Navigator API
 
 ## Documentation
+
 See the API documentation for details on the following topics:
-
-- [Getting started](https://pub.dev/documentation/go_router/latest/topics/Get%20started-topic.html)
-- [Upgrade an existing app](https://pub.dev/documentation/go_router/latest/topics/Upgrading-topic.html)
-- [Configuration](https://pub.dev/documentation/go_router/latest/topics/Configuration-topic.html)
-- [Navigation](https://pub.dev/documentation/go_router/latest/topics/Navigation-topic.html)
-- [Redirection](https://pub.dev/documentation/go_router/latest/topics/Redirection-topic.html)
-- [Web](https://pub.dev/documentation/go_router/latest/topics/Web-topic.html)
-- [Deep linking](https://pub.dev/documentation/go_router/latest/topics/Deep%20linking-topic.html)
-- [Transition animations](https://pub.dev/documentation/go_router/latest/topics/Transition%20animations-topic.html)
-- [Type-safe routes](https://pub.dev/documentation/go_router/latest/topics/Type-safe%20routes-topic.html)
-- [Named routes](https://pub.dev/documentation/go_router/latest/topics/Named%20routes-topic.html)
-- [Error handling](https://pub.dev/documentation/go_router/latest/topics/Error%20handling-topic.html)
-=======
-# go_router_flow
-
-This package was created for [SportsVisio's](https://sportsvisio.com/) apps, and it's currently in use and tested, and it'll be updated until the day go_router implements it.
-
-This is a fork of the go_router package that let's you communicate between pages by returning values on pop like in navigator 1.0. This was implemented by adding completers in the routes and waiting for the values when requested.
-
-## Returning values
-This is the reason for this package, to be able to return stuff when a screens pop.
-
-Waiting for a value to be returned:
-
-```dart
-onTap: () {
-  // In the new page you can do 'context.pop<bool>(someValue)' to return a value.
-  final bool? result = await context.push<bool>('/page2');
-
-  WidgetsBinding.instance.addPostFrameCallback((_) {
-    if(result ?? false)...
-  });
-}
-```
-
-Returning a value:
-
-```dart
-onTap: () => context.pop(true)
-```
-
-## Getting Started
-
 Follow the [package install instructions](https://pub.dev/packages/go_router_flow/install),
 and you can start using go_router_flow in your app:
 
@@ -129,13 +117,13 @@
 
 In the above snippet, two routes are defined, `/` and `/page2`.
 When the URL changes, it is matched against each route path.
-The path is matched in a case-insensitive way, but the case for 
-parameters is preserved. If there are multiple route matches, 
+The path is matched in a case-insensitive way, but the case for
+parameters is preserved. If there are multiple route matches,
 the **first match** in the list takes priority over the others.
 
 The [builder](https://pub.dev/documentation/go_router/latest/go_router/GoRoute/builder.html)
 is responsible for building the `Widget` to display on screen.
-Alternatively, you can use `pageBuilder` to customize the transition 
+Alternatively, you can use `pageBuilder` to customize the transition
 animation when that route becomes active.
 The default transition is used between pages
 depending on the app at the top of its widget tree, e.g. the use of `MaterialApp`
@@ -267,11 +255,23 @@
 in the example/ directory.
 
 ### Still not sure how to proceed?
+
 See [examples](https://github.com/flutter/packages/tree/main/packages/go_router/example) for complete runnable examples or visit [API documentation](https://pub.dev/documentation/go_router/latest/go_router/go_router-library.html)
 
->>>>>>> ce29ba7a
+- [Getting started](https://pub.dev/documentation/go_router/latest/topics/Get%20started-topic.html)
+- [Upgrade an existing app](https://pub.dev/documentation/go_router/latest/topics/Upgrading-topic.html)
+- [Configuration](https://pub.dev/documentation/go_router/latest/topics/Configuration-topic.html)
+- [Navigation](https://pub.dev/documentation/go_router/latest/topics/Navigation-topic.html)
+- [Redirection](https://pub.dev/documentation/go_router/latest/topics/Redirection-topic.html)
+- [Web](https://pub.dev/documentation/go_router/latest/topics/Web-topic.html)
+- [Deep linking](https://pub.dev/documentation/go_router/latest/topics/Deep%20linking-topic.html)
+- [Transition animations](https://pub.dev/documentation/go_router/latest/topics/Transition%20animations-topic.html)
+- [Type-safe routes](https://pub.dev/documentation/go_router/latest/topics/Type-safe%20routes-topic.html)
+- [Named routes](https://pub.dev/documentation/go_router/latest/topics/Named%20routes-topic.html)
+- [Error handling](https://pub.dev/documentation/go_router/latest/topics/Error%20handling-topic.html)
 
 ## Migration guides
+
 - [Migrating to 5.1.2](https://flutter.dev/go/go-router-v5-1-2-breaking-changes)
 - [Migrating to 5.0](https://flutter.dev/go/go-router-v5-breaking-changes)
 - [Migrating to 4.0](https://flutter.dev/go/go-router-v4-breaking-changes)
@@ -280,10 +280,12 @@
 - [Migrating to 2.0](https://flutter.dev/go/go-router-v2-breaking-changes)
 
 ## Changelog
+
 See the
 [Changelog](https://github.com/flutter/packages/blob/main/packages/go_router/CHANGELOG.md)
 for a list of new features and breaking changes.
 
 ## Roadmap
-See the [GitHub project](https://github.com/orgs/flutter/projects/17/) for a 
+
+See the [GitHub project](https://github.com/orgs/flutter/projects/17/) for a
 prioritized list of feature requests and known issues.