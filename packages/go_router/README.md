# go_router

A Declarative Routing Package for Flutter.

This package uses the Flutter framework's Router API to provide a
convenient, url-based API for navigating between different screens. You can
define URL patterns, navigate using a URL, handle deep links,
and a number of other navigation-related scenarios.

## Getting Started

Follow the [package install instructions](https://pub.dev/packages/go_router/install),
and you can start using go_router in your app:

```dart
import 'package:flutter/material.dart';
import 'package:go_router/go_router.dart';

void main() => runApp(App());

class App extends StatelessWidget {
  App({Key? key}) : super(key: key);

  @override
  Widget build(BuildContext context) {
    return MaterialApp.router(
      routerConfig: _router,
      title: 'GoRouter Example',
    );
  }

  final GoRouter _router = GoRouter(
    routes: <GoRoute>[
      GoRoute(
        path: '/',
        builder: (BuildContext context, GoRouterState state) {
          return ScreenA();
        },
      ),
      GoRoute(
        path: '/b',
        builder: (BuildContext context, GoRouterState state) {
          return ScreenB();
        },
      ),
    ],
  );
}
```

## Define Routes

go_router is governed by a set of routes which are specified as part of the
[GoRouter](https://pub.dev/documentation/go_router/latest/go_router/GoRouter-class.html)
constructor:

```dart
GoRouter(
  routes: [
    GoRoute(
      path: '/',
      builder: (context, state) => const Page1Screen(),
    ),
    GoRoute(
      path: '/page2',
      builder: (context, state) => const Page2Screen(),
    ),
  ],
);
```

In the above snippet, two routes are defined, `/` and `/page2`.
When the URL changes, it is matched against each route path.
The path is matched in a case-insensitive way, but the case for 
parameters is preserved. If there are multiple route matches, 
the **first match** in the list takes priority over the others.

The [builder](https://pub.dev/documentation/go_router/latest/go_router/GoRoute/builder.html)
is responsible for building the `Widget` to display on screen.
Alternatively, you can use `pageBuilder` to customize the transition 
animation when that route becomes active.
The default transition is used between pages
depending on the app at the top of its widget tree, e.g. the use of `MaterialApp`
will cause go_router to use the `MaterialPage` transitions. Consider using
[pageBuilder](https://pub.dev/documentation/go_router/latest/go_router/GoRoute/pageBuilder.html)
for custom `Page` class.

## Initialization

Create a [GoRouter](https://pub.dev/documentation/go_router/latest/go_router/GoRouter-class.html)
object and initialize your `MaterialApp` or `CupertinoApp`:

```dart
final GoRouter _router = GoRouter(
  routes: <GoRoute>[
     // ...
  ]
);

MaterialApp.router(
  routerConfig: _router,
);
```

## Error handling

By default, go_router comes with default error screens for both `MaterialApp` and
`CupertinoApp` as well as a default error screen in the case that none is used.
Once can also replace the default error screen by using the [errorBuilder](https://pub.dev/documentation/go_router/latest/go_router/GoRouter/GoRouter.html):

```dart
GoRouter(
  ...
  errorBuilder: (context, state) => ErrorScreen(state.error),
);
```

## Redirection

You can use redirection to prevent the user from visiting a specific page. In
go_router, redirection can be asynchronous.

```dart
GoRouter(
  ...
  redirect: (context, state) async {
    if (await LoginService.of(context).isLoggedIn) {
      return state.location;
    }
    return '/login';
  },
);
```

If the code depends on [BuildContext](https://api.flutter.dev/flutter/widgets/BuildContext-class.html)
through the [dependOnInheritedWidgetOfExactType](https://api.flutter.dev/flutter/widgets/BuildContext/dependOnInheritedWidgetOfExactType.html)
(which is how `of` methods are usually implemented), the redirect will be called every time the [InheritedWidget](https://api.flutter.dev/flutter/widgets/InheritedWidget-class.html)
updated.

### Top-level redirect

The [GoRouter.redirect](https://pub.dev/documentation/go_router/latest/go_router/GoRouter-class.html)
is always called for every navigation regardless of which GoRoute was matched. The
top-level redirect always takes priority over route-level redirect.

### Route-level redirect

If the top-level redirect does not redirect to a different location,
the [GoRoute.redirect](https://pub.dev/documentation/go_router/latest/go_router/GoRoute/redirect.html)
is then called if the route has matched the GoRoute. If there are multiple
GoRoute matches, e.g. GoRoute with sub-routes, the parent route redirect takes
priority over sub-routes' redirect.

## Navigation

To navigate between routes, use the [GoRouter.go](https://pub.dev/documentation/go_router/latest/go_router/GoRouter/go.html) method:

```dart
onTap: () => GoRouter.of(context).go('/page2')
```

go_router also provides a more concise way to navigate using Dart extension
methods:

```dart
onTap: () => context.go('/page2')
```

<<<<<<< HEAD

To wait for values when the screen pops:

```dart
onTap: () {
  // In the new page you can do 'context.pop<bool>(someValue)' to return a value.
  final bool? result = await context.push<bool>('/page2');

  WidgetsBinding.instance.addPostFrameCallback((_) {
    if(result ?? false)...
  });
}
```

=======
## Nested Navigation

The `ShellRoute` route type provides a way to wrap all sub-routes with a UI shell.
Under the hood, GoRouter places a Navigator in the widget tree, which is used
to display matching sub-routes:

```dart
final  _router = GoRouter(
  routes: [
    ShellRoute(
      builder: (context, state, child) {
        return AppScaffold(child: child);
      },
      routes: <RouteBase>[
        GoRoute(
          path: '/albums',
          builder: (context, state) {
            return HomeScreen();
          },
          routes: <RouteBase>[
            /// The details screen to display stacked on the inner Navigator.
            GoRoute(
              path: 'song/:songId',
              builder: (BuildContext context, GoRouterState state) {
                return const DetailsScreen(label: 'A');
              },
            ),
          ],
        ),
      ],
    ),
  ],
);
```

For more details, see the
[ShellRoute](https://pub.dev/documentation/go_router/latest/go_router/ShellRoute-class.html)
API documentation. For a complete
example, see the 
[ShellRoute sample](https://github.com/flutter/packages/tree/main/packages/go_router/example/lib/shell_route.dart)
in the example/ directory.

>>>>>>> 09ef561f
### Still not sure how to proceed?
See [examples](https://github.com/flutter/packages/tree/main/packages/go_router/example) for complete runnable examples or visit [API documentation](https://pub.dev/documentation/go_router/latest/go_router/go_router-library.html)


## Migration guides

- [Migrating to 2.0](https://flutter.dev/go/go-router-v2-breaking-changes)
- [Migrating to 2.5](https://flutter.dev/go/go-router-v2-5-breaking-changes)
- [Migrating to 3.0](https://flutter.dev/go/go-router-v3-breaking-changes)
- [Migrating to 4.0](https://flutter.dev/go/go-router-v4-breaking-changes)
- [Migrating to 5.0](https://flutter.dev/go/go-router-v5-breaking-changes)

## Changelog

See the [Changelog](https://github.com/flutter/packages/blob/main/packages/go_router/CHANGELOG.md)
for a list of new features and breaking changes.


<|MERGE_RESOLUTION|>--- conflicted
+++ resolved
@@ -166,7 +166,6 @@
 onTap: () => context.go('/page2')
 ```
 
-<<<<<<< HEAD
 
 To wait for values when the screen pops:
 
@@ -181,7 +180,6 @@
 }
 ```
 
-=======
 ## Nested Navigation
 
 The `ShellRoute` route type provides a way to wrap all sub-routes with a UI shell.
@@ -220,11 +218,10 @@
 For more details, see the
 [ShellRoute](https://pub.dev/documentation/go_router/latest/go_router/ShellRoute-class.html)
 API documentation. For a complete
-example, see the 
+example, see the
 [ShellRoute sample](https://github.com/flutter/packages/tree/main/packages/go_router/example/lib/shell_route.dart)
 in the example/ directory.
 
->>>>>>> 09ef561f
 ### Still not sure how to proceed?
 See [examples](https://github.com/flutter/packages/tree/main/packages/go_router/example) for complete runnable examples or visit [API documentation](https://pub.dev/documentation/go_router/latest/go_router/go_router-library.html)
 
