--- conflicted
+++ resolved
@@ -63,16 +63,13 @@
   RouteMatch? getRouteMatchForPage(Page<Object?> page) =>
       _routeMatchLookUp[page];
 
-<<<<<<< HEAD
-  // final Map<>
   /// Caches a HeroController for the nested Navigator, which solves cases where the
   /// Hero Widget animation stops working when navigating.
   final Map<GlobalKey<NavigatorState>, HeroController> _goHeroCache =
       <GlobalKey<NavigatorState>, HeroController>{};
-=======
+
   void _setRouteMatchForPage(Page<Object?> page, RouteMatch match) =>
       _routeMatchLookUp[page] = match;
->>>>>>> f9a26084
 
   /// Builds the top-level Navigator for the given [RouteMatchList].
   Widget build(
@@ -146,14 +143,9 @@
     final Map<GlobalKey<NavigatorState>, List<Page<Object?>>> keyToPage =
         <GlobalKey<NavigatorState>, List<Page<Object?>>>{};
     try {
-<<<<<<< HEAD
-      assert(_routeMatchLookUp.isEmpty);
-      _buildRecursive(context, matchList, 0, onPopPage, routerNeglect,
-=======
       final Map<GlobalKey<NavigatorState>, List<Page<Object?>>> keyToPage =
           <GlobalKey<NavigatorState>, List<Page<Object?>>>{};
       _buildRecursive(context, matchList, startIndex, onPopPage, routerNeglect,
->>>>>>> f9a26084
           keyToPage, navigatorKey, registry);
 
       // Every Page should have a corresponding RouteMatch.
@@ -211,16 +203,10 @@
       // The key for the Navigator that will display this ShellRoute's page.
       final GlobalKey<NavigatorState> parentNavigatorKey = navigatorKey;
 
-<<<<<<< HEAD
-      // The key to provide to the ShellRoute's Navigator.
-      final GlobalKey<NavigatorState> shellNavigatorKey = route.navigatorKey;
-
       // The observers list for the ShellRoute's Navigator.
       final List<NavigatorObserver> observers =
           route.observers ?? <NavigatorObserver>[];
 
-=======
->>>>>>> f9a26084
       // Add an entry for the parent navigator if none exists.
       keyToPages.putIfAbsent(parentNavigatorKey, () => <Page<Object?>>[]);
 
@@ -243,21 +229,10 @@
       _buildRecursive(context, matchList, startIndex + 1, onPopPage,
           routerNeglect, keyToPages, shellNavigatorKey, registry);
 
-<<<<<<< HEAD
-      final HeroController heroController = _goHeroCache.putIfAbsent(
-          shellNavigatorKey, () => _getHeroController(context));
-      // Build the Navigator
-      final Widget child = HeroControllerScope(
-        controller: heroController,
-        child: _buildNavigator(
-            onPopPage, keyToPages[shellNavigatorKey]!, shellNavigatorKey,
-            observers: observers),
-      );
-=======
       // Build the Navigator and/or StatefulNavigationShell
       Navigator buildNavigator(String? restorationScopeId) => _buildNavigator(
           onPopPage, keyToPages[shellNavigatorKey]!, shellNavigatorKey,
-          restorationScopeId: restorationScopeId);
+          observers: observers, restorationScopeId: restorationScopeId);
       final Widget child;
       if (route is StatefulShellRoute) {
         final String? restorationScopeId =
@@ -269,7 +244,6 @@
             (route is ShellRoute) ? route.restorationScopeId : null;
         child = buildNavigator(restorationScopeId);
       }
->>>>>>> f9a26084
 
       // Build the Page for this route
       final Page<Object?> page =
