// Copyright 2013 The Flutter Authors. All rights reserved.
// Use of this source code is governed by a BSD-style license that can be
// found in the LICENSE file.

import 'dart:async';

import 'package:flutter/foundation.dart';
import 'package:flutter/widgets.dart';

import 'builder.dart';
import 'configuration.dart';
import 'match.dart';
import 'matching.dart';
import 'misc/errors.dart';
import 'typedefs.dart';

/// GoRouter implementation of [RouterDelegate].
class GoRouterDelegate extends RouterDelegate<RouteMatchList>
    with PopNavigatorRouterDelegateMixin<RouteMatchList>, ChangeNotifier {
  /// Constructor for GoRouter's implementation of the RouterDelegate base
  /// class.
  GoRouterDelegate({
    required RouteConfiguration configuration,
    required GoRouterBuilderWithNav builderWithNav,
    required GoRouterPageBuilder? errorPageBuilder,
    required GoRouterWidgetBuilder? errorBuilder,
    required List<NavigatorObserver> observers,
    required this.routerNeglect,
    String? restorationScopeId,
  })  : _configuration = configuration,
        builder = RouteBuilder(
          configuration: configuration,
          builderWithNav: builderWithNav,
          errorPageBuilder: errorPageBuilder,
          errorBuilder: errorBuilder,
          restorationScopeId: restorationScopeId,
          observers: observers,
        );

  /// Builds the top-level Navigator given a configuration and location.
  @visibleForTesting
  final RouteBuilder builder;

  /// Set to true to disable creating history entries on the web.
  final bool routerNeglect;

  RouteMatchList _matchList = RouteMatchList.empty();

  /// Stores the number of times each route route has been pushed.
  ///
  /// This is used to generate a unique key for each route.
  ///
  /// For example, it would could be equal to:
  /// ```dart
  /// {
  ///   'family': 1,
  ///   'family/:fid': 2,
  /// }
  /// ```
  final Map<String, int> _pushCounts = <String, int>{};
  final RouteConfiguration _configuration;

  @override
  Future<bool> popRoute() async {
    // Iterate backwards through the RouteMatchList until seeing a GoRoute with
    // a non-null parentNavigatorKey or a ShellRoute with a non-null
    // parentNavigatorKey and pop from that Navigator instead of the root.
    final int matchCount = _matchList.matches.length;
    for (int i = matchCount - 1; i >= 0; i -= 1) {
      final RouteMatch match = _matchList.matches[i];
      final RouteBase route = match.route;

      if (route is GoRoute && route.parentNavigatorKey != null) {
        final bool didPop =
            await route.parentNavigatorKey!.currentState!.maybePop();

        // Continue if didPop was false.
        if (didPop) {
          return didPop;
        }
      } else if (route is ShellRoute) {
        final bool didPop = await route.navigatorKey.currentState!.maybePop();

        // Continue if didPop was false.
        if (didPop) {
          return didPop;
        }
      }
    }

    // Use the root navigator if no ShellRoute Navigators were found and didn't
    // pop
    final NavigatorState navigator = navigatorKey.currentState!;
    return navigator.maybePop();
  }

  /// Pushes the given location onto the page stack with an optional promise.
  // Remap the pageKey to allow any number of the same page on the stack.
  Future<T?> push<T extends Object?>(RouteMatch match) {
    if (match.route is ShellRoute) {
      throw GoError('ShellRoutes cannot be pushed');
    }

    // Remap the pageKey to allow any number of the same page on the stack
    final String fullPath = match.fullpath;

    // Create a completer for the promise and store it in the completers map.
    final Completer<T?> completer = Completer<T?>();

    final int count = (_pushCounts[fullPath] ?? 0) + 1;
    _pushCounts[fullPath] = count;
    final ValueKey<String> pageKey = ValueKey<String>('$fullPath-p$count');
    final RouteMatch newPageKeyMatch = RouteMatch(
      completer: completer,
      route: match.route,
      subloc: match.subloc,
      fullpath: match.fullpath,
      encodedParams: match.encodedParams,
      queryParams: match.queryParams,
      queryParametersAll: match.queryParametersAll,
      extra: match.extra,
      error: match.error,
      pageKey: pageKey,
    );

    _matchList.push(newPageKeyMatch);
    notifyListeners();
    return completer.future;
  }

  /// Returns `true` if the active Navigator can pop.
  bool canPop() {
    // Loop through navigators in reverse and call canPop()
    final int matchCount = _matchList.matches.length;
    for (int i = matchCount - 1; i >= 0; i -= 1) {
      final RouteMatch match = _matchList.matches[i];
      final RouteBase route = match.route;
      if (route is GoRoute && route.parentNavigatorKey != null) {
        final bool canPop =
            route.parentNavigatorKey!.currentState?.canPop() ?? false;

        // Continue if canPop is false.
        if (canPop) {
          return canPop;
        }
      } else if (route is ShellRoute) {
        final bool canPop = route.navigatorKey.currentState?.canPop() ?? false;

        // Continue if canPop is false.
        if (canPop) {
          return canPop;
        }
      }
    }
    return navigatorKey.currentState?.canPop() ?? false;
  }

<<<<<<< HEAD
  /// Pop the top page off the GoRouter's page stack and complete a promise if
  /// there is one.
  void pop<T extends Object?>([T? value]) {
    final RouteMatch last = _matchList.last;

    // If there is a promise for this page, complete it.
    if (last.completer != null) {
      last.completer?.complete(value);
    }

=======
  void _debugAssertMatchListNotEmpty() {
    assert(
      _matchList.isNotEmpty,
      'You have popped the last page off of the stack,'
      ' there are no pages left to show',
    );
  }

  /// Pop the top page off the GoRouter's page stack.
  void pop() {
>>>>>>> 0ab995c1
    _matchList.pop();
    assert(() {
      _debugAssertMatchListNotEmpty();
      return true;
    }());
    notifyListeners();
  }

  /// Replaces the top-most page of the page stack with the given one.
  ///
  /// See also:
  /// * [push] which pushes the given location onto the page stack.
<<<<<<< HEAD
  Future<T?>? replace<T extends Object?>(RouteMatch match) {
    _matchList.matches.last = match;

    notifyListeners();
    return match.completer?.future as Future<T?>?;
=======
  void replace(RouteMatch match) {
    _matchList.pop();
    push(match); // [push] will notify the listeners.
>>>>>>> 0ab995c1
  }

  /// For internal use; visible for testing only.
  @visibleForTesting
  RouteMatchList get matches => _matchList;

  /// For use by the Router architecture as part of the RouterDelegate.
  @override
  GlobalKey<NavigatorState> get navigatorKey => _configuration.navigatorKey;

  /// For use by the Router architecture as part of the RouterDelegate.
  @override
  RouteMatchList get currentConfiguration => _matchList;

  /// For use by the Router architecture as part of the RouterDelegate.
  @override
  Widget build(BuildContext context) {
    return builder.build(
      context,
      _matchList,
      pop,
      routerNeglect,
    );
  }

  /// For use by the Router architecture as part of the RouterDelegate.
  @override
  Future<void> setNewRoutePath(RouteMatchList configuration) {
    _matchList = configuration;
    assert(_matchList.isNotEmpty);
    notifyListeners();
    // Use [SynchronousFuture] so that the initial url is processed
    // synchronously and remove unwanted initial animations on deep-linking
    return SynchronousFuture<void>(null);
  }
}<|MERGE_RESOLUTION|>--- conflicted
+++ resolved
@@ -155,18 +155,6 @@
     return navigatorKey.currentState?.canPop() ?? false;
   }
 
-<<<<<<< HEAD
-  /// Pop the top page off the GoRouter's page stack and complete a promise if
-  /// there is one.
-  void pop<T extends Object?>([T? value]) {
-    final RouteMatch last = _matchList.last;
-
-    // If there is a promise for this page, complete it.
-    if (last.completer != null) {
-      last.completer?.complete(value);
-    }
-
-=======
   void _debugAssertMatchListNotEmpty() {
     assert(
       _matchList.isNotEmpty,
@@ -175,9 +163,15 @@
     );
   }
 
-  /// Pop the top page off the GoRouter's page stack.
-  void pop() {
->>>>>>> 0ab995c1
+  /// Pop the top page off the GoRouter's page stack and complete a promise if
+  /// there is one.
+  void pop<T extends Object?>([T? value]) {
+    final RouteMatch last = _matchList.last;
+
+    // If there is a promise for this page, complete it.
+    if (last.completer != null) {
+      last.completer?.complete(value);
+    }
     _matchList.pop();
     assert(() {
       _debugAssertMatchListNotEmpty();
@@ -190,17 +184,13 @@
   ///
   /// See also:
   /// * [push] which pushes the given location onto the page stack.
-<<<<<<< HEAD
   Future<T?>? replace<T extends Object?>(RouteMatch match) {
     _matchList.matches.last = match;
-
-    notifyListeners();
-    return match.completer?.future as Future<T?>?;
-=======
-  void replace(RouteMatch match) {
     _matchList.pop();
     push(match); // [push] will notify the listeners.
->>>>>>> 0ab995c1
+
+    notifyListeners();
+    return match.completer?.future as Future<T?>?;
   }
 
   /// For internal use; visible for testing only.
