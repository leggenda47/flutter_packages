// Copyright 2013 The Flutter Authors. All rights reserved.
// Use of this source code is governed by a BSD-style license that can be
// found in the LICENSE file.

import 'dart:async';

import 'package:flutter/foundation.dart';
import 'package:flutter/widgets.dart';

import 'builder.dart';
import 'configuration.dart';
import 'match.dart';
import 'matching.dart';
import 'misc/errors.dart';
import 'typedefs.dart';

/// GoRouter implementation of [RouterDelegate].
class GoRouterDelegate extends RouterDelegate<RouteMatchList>
    with ChangeNotifier {
  /// Constructor for GoRouter's implementation of the RouterDelegate base
  /// class.
  GoRouterDelegate({
    required RouteConfiguration configuration,
    required GoRouterBuilderWithNav builderWithNav,
    required GoRouterPageBuilder? errorPageBuilder,
    required GoRouterWidgetBuilder? errorBuilder,
    required List<NavigatorObserver> observers,
    required this.routerNeglect,
    String? restorationScopeId,
  }) : _configuration = configuration {
    builder = RouteBuilder(
      configuration: configuration,
      builderWithNav: builderWithNav,
      errorPageBuilder: errorPageBuilder,
      errorBuilder: errorBuilder,
      restorationScopeId: restorationScopeId,
      observers: observers,
      onPopPage: _onPopPage,
    );
  }

  /// Builds the top-level Navigator given a configuration and location.
  @visibleForTesting
  late final RouteBuilder builder;

  /// Set to true to disable creating history entries on the web.
  final bool routerNeglect;

  RouteMatchList _matchList = RouteMatchList.empty;

  /// Stores the number of times each route route has been pushed.
  ///
  /// This is used to generate a unique key for each route.
  ///
  /// For example, it could be equal to:
  /// ```dart
  /// {
  ///   'family': 1,
  ///   'family/:fid': 2,
  /// }
  /// ```
  final Map<String, int> _pushCounts = <String, int>{};
  final RouteConfiguration _configuration;

  _NavigatorStateIterator _createNavigatorStateIterator() =>
      _NavigatorStateIterator(_matchList, navigatorKey.currentState!);

  @override
  Future<bool> popRoute() async {
    final _NavigatorStateIterator iterator = _createNavigatorStateIterator();
    while (iterator.moveNext()) {
      final bool didPop = await iterator.current.maybePop();
      if (didPop) {
        return true;
      }
    }
    return false;
  }

<<<<<<< HEAD
  ValueKey<String> _getNewKeyForPath(String path) {
    // Remap the pageKey to allow any number of the same page on the stack
    final int count = (_pushCounts[path] ?? -1) + 1;
    _pushCounts[path] = count;
    return ValueKey<String>('$path-p$count');
  }

  void _push(RouteMatchList matches, ValueKey<String> pageKey) {
    final ImperativeRouteMatch newPageKeyMatch = ImperativeRouteMatch(
=======
  /// Pushes the given location onto the page stack
  Future<T?> push<T extends Object?>(RouteMatchList matches) async {
    assert(matches.last.route is! ShellRoute);

    // Remap the pageKey to allow any number of the same page on the stack
    final int count = (_pushCounts[matches.fullpath] ?? 0) + 1;
    _pushCounts[matches.fullpath] = count;
    final ValueKey<String> pageKey =
        ValueKey<String>('${matches.fullpath}-p$count');
    final ImperativeRouteMatch<T> newPageKeyMatch = ImperativeRouteMatch<T>(
>>>>>>> ed878475
      route: matches.last.route,
      subloc: matches.last.subloc,
      extra: matches.last.extra,
      error: matches.last.error,
      pageKey: pageKey,
      matches: matches,
    );

    _matchList.push(newPageKeyMatch);
  }

  /// Pushes the given location onto the page stack.
  ///
  /// See also:
  /// * [pushReplacement] which replaces the top-most page of the page stack and
  ///   always use a new page key.
  /// * [replace] which replaces the top-most page of the page stack but treats
  ///   it as the same page. The page key will be reused. This will preserve the
  ///   state and not run any page animation.
  void push(RouteMatchList matches) {
    assert(matches.last.route is! ShellRoute);

    final ValueKey<String> pageKey = _getNewKeyForPath(matches.fullpath);
    _push(matches, pageKey);
    notifyListeners();
    return newPageKeyMatch._future;
  }

  /// Returns `true` if the active Navigator can pop.
  bool canPop() {
    final _NavigatorStateIterator iterator = _createNavigatorStateIterator();
    while (iterator.moveNext()) {
      if (iterator.current.canPop()) {
        return true;
      }
    }
    return false;
  }

  /// Pops the top-most route.
  void pop<T extends Object?>([T? result]) {
    final _NavigatorStateIterator iterator = _createNavigatorStateIterator();
    while (iterator.moveNext()) {
      if (iterator.current.canPop()) {
        iterator.matchList.last.complete(result);
        iterator.current.pop<T>(result);
        return;
      }
    }
    throw GoError('There is nothing to pop');
  }

  void _debugAssertMatchListNotEmpty() {
    assert(
      _matchList.isNotEmpty,
      'You have popped the last page off of the stack,'
      ' there are no pages left to show',
    );
  }

  bool _onPopPage(Route<Object?> route, Object? result, RouteMatch? match) {
    if (!route.didPop(result)) {
      return false;
    }
    if (match == null) {
      return true;
    }
    _matchList.remove(match);
    notifyListeners();
    assert(() {
      _debugAssertMatchListNotEmpty();
      return true;
    }());
    return true;
  }

  /// Replaces the top-most page of the page stack with the given one.
  ///
  /// The page key of the new page will always be different from the old one.
  ///
  /// See also:
  /// * [push] which pushes the given location onto the page stack.
  /// * [replace] which replaces the top-most page of the page stack but treats
  ///   it as the same page. The page key will be reused. This will preserve the
  ///   state and not run any page animation.
  void pushReplacement(RouteMatchList matches) {
    assert(matches.last.route is! ShellRoute);
    _matchList.remove(_matchList.last);
    push(matches); // [push] will notify the listeners.
  }

  /// Replaces the top-most page of the page stack with the given one but treats
  /// it as the same page.
  ///
  /// The page key will be reused. This will preserve the state and not run any
  /// page animation.
  ///
  /// See also:
  /// * [push] which pushes the given location onto the page stack.
  /// * [pushReplacement] which replaces the top-most page of the page stack but
  ///   always uses a new page key.
  void replace(RouteMatchList matches) {
    assert(matches.last.route is! ShellRoute);
    final RouteMatch routeMatch = _matchList.last;
    final ValueKey<String> pageKey = routeMatch.pageKey;
    _matchList.remove(routeMatch);
    _push(matches, pageKey);
    notifyListeners();
  }

  /// For internal use; visible for testing only.
  @visibleForTesting
  RouteMatchList get matches => _matchList;

  /// For use by the Router architecture as part of the RouterDelegate.
  GlobalKey<NavigatorState> get navigatorKey => _configuration.navigatorKey;

  /// For use by the Router architecture as part of the RouterDelegate.
  @override
  RouteMatchList get currentConfiguration => _matchList;

  /// For use by the Router architecture as part of the RouterDelegate.
  @override
  Widget build(BuildContext context) {
    return builder.build(
      context,
      _matchList,
      routerNeglect,
    );
  }

  /// For use by the Router architecture as part of the RouterDelegate.
  @override
  Future<void> setNewRoutePath(RouteMatchList configuration) {
    _matchList = configuration;
    assert(_matchList.isNotEmpty);
    notifyListeners();
    // Use [SynchronousFuture] so that the initial url is processed
    // synchronously and remove unwanted initial animations on deep-linking
    return SynchronousFuture<void>(null);
  }
}

/// An iterator that iterates through navigators that [GoRouterDelegate]
/// created from the inner to outer.
///
/// The iterator starts with the navigator that hosts the top-most route. This
/// navigator may not be the inner-most navigator if the top-most route is a
/// pageless route, such as a dialog or bottom sheet.
class _NavigatorStateIterator extends Iterator<NavigatorState> {
  _NavigatorStateIterator(this.matchList, this.root)
      : index = matchList.matches.length;

  final RouteMatchList matchList;
  int index = 0;
  final NavigatorState root;
  @override
  late NavigatorState current;

  @override
  bool moveNext() {
    if (index < 0) {
      return false;
    }
    late RouteBase subRoute;
    for (index -= 1; index >= 0; index -= 1) {
      final RouteMatch match = matchList.matches[index];
      final RouteBase route = match.route;
      if (route is GoRoute && route.parentNavigatorKey != null) {
        final GlobalKey<NavigatorState> parentNavigatorKey =
            route.parentNavigatorKey!;
        final ModalRoute<Object?>? parentModalRoute =
            ModalRoute.of(parentNavigatorKey.currentContext!);
        // The ModalRoute can be null if the parentNavigatorKey references the
        // root navigator.
        if (parentModalRoute == null) {
          index = -1;
          assert(root == parentNavigatorKey.currentState);
          current = root;
          return true;
        }
        // It must be a ShellRoute that holds this parentNavigatorKey;
        // otherwise, parentModalRoute would have been null. Updates the index
        // to the ShellRoute
        for (index -= 1; index >= 0; index -= 1) {
          final RouteBase route = matchList.matches[index].route;
          if (route is ShellRoute) {
            if (route.navigatorKey == parentNavigatorKey) {
              break;
            }
          }
        }
        // There may be a pageless route on top of ModalRoute that the
        // NavigatorState of parentNavigatorKey is in. For example, an open
        // dialog. In that case we want to find the navigator that host the
        // pageless route.
        if (parentModalRoute.isCurrent == false) {
          continue;
        }

        current = parentNavigatorKey.currentState!;
        return true;
      } else if (route is ShellRouteBase) {
        // Must have a ModalRoute parent because the navigator ShellRoute
        // created must not be the root navigator.
        final GlobalKey<NavigatorState> navigatorKey =
            route.navigatorKeyForSubRoute(subRoute);
        final ModalRoute<Object?> parentModalRoute =
            ModalRoute.of(navigatorKey.currentContext!)!;
        // There may be pageless route on top of ModalRoute that the
        // parentNavigatorKey is in. For example an open dialog.
        if (parentModalRoute.isCurrent == false) {
          continue;
        }
        current = navigatorKey.currentState!;
        return true;
      }
      subRoute = route;
    }
    assert(index == -1);
    current = root;
    return true;
  }
}

/// The route match that represent route pushed through [GoRouter.push].
class ImperativeRouteMatch<T> extends RouteMatch {
  /// Constructor for [ImperativeRouteMatch].
  const ImperativeRouteMatch({
    required super.route,
    required super.subloc,
    required super.extra,
    required super.error,
    required super.pageKey,
    required this.matches,
  }) : _completer = Completer<T?>();

  /// The matches that produces this route match.
  final RouteMatchList matches;

<<<<<<< HEAD
  @override
  bool operator ==(Object other) {
    if (identical(other, this)) {
      return true;
    }
    if (other is! ImperativeRouteMatch) {
      return false;
    }
    return super == this && other.matches == matches;
  }

  @override
  int get hashCode => Object.hash(super.hashCode, matches);
=======
  /// The completer for the future returned by [GoRouter.push].
  final Completer<T?> _completer;

  @override
  void complete([dynamic value]) {
    _completer.complete(value as T?);
  }

  /// The future of the [RouteMatch] completer.
  /// When the future completes, this will return the value passed to [complete].
  Future<T?> get _future => _completer.future;
>>>>>>> ed878475
}<|MERGE_RESOLUTION|>--- conflicted
+++ resolved
@@ -77,7 +77,6 @@
     return false;
   }
 
-<<<<<<< HEAD
   ValueKey<String> _getNewKeyForPath(String path) {
     // Remap the pageKey to allow any number of the same page on the stack
     final int count = (_pushCounts[path] ?? -1) + 1;
@@ -85,20 +84,9 @@
     return ValueKey<String>('$path-p$count');
   }
 
-  void _push(RouteMatchList matches, ValueKey<String> pageKey) {
-    final ImperativeRouteMatch newPageKeyMatch = ImperativeRouteMatch(
-=======
-  /// Pushes the given location onto the page stack
-  Future<T?> push<T extends Object?>(RouteMatchList matches) async {
-    assert(matches.last.route is! ShellRoute);
-
-    // Remap the pageKey to allow any number of the same page on the stack
-    final int count = (_pushCounts[matches.fullpath] ?? 0) + 1;
-    _pushCounts[matches.fullpath] = count;
-    final ValueKey<String> pageKey =
-        ValueKey<String>('${matches.fullpath}-p$count');
+  Future<T?> _push<T extends Object?>(
+      RouteMatchList matches, ValueKey<String> pageKey) {
     final ImperativeRouteMatch<T> newPageKeyMatch = ImperativeRouteMatch<T>(
->>>>>>> ed878475
       route: matches.last.route,
       subloc: matches.last.subloc,
       extra: matches.last.extra,
@@ -108,6 +96,8 @@
     );
 
     _matchList.push(newPageKeyMatch);
+
+    return newPageKeyMatch._future;
   }
 
   /// Pushes the given location onto the page stack.
@@ -118,13 +108,13 @@
   /// * [replace] which replaces the top-most page of the page stack but treats
   ///   it as the same page. The page key will be reused. This will preserve the
   ///   state and not run any page animation.
-  void push(RouteMatchList matches) {
+  Future<T?> push<T extends Object?>(RouteMatchList matches) {
     assert(matches.last.route is! ShellRoute);
 
     final ValueKey<String> pageKey = _getNewKeyForPath(matches.fullpath);
-    _push(matches, pageKey);
+    final Future<T?> future = _push(matches, pageKey);
     notifyListeners();
-    return newPageKeyMatch._future;
+    return future;
   }
 
   /// Returns `true` if the active Navigator can pop.
@@ -327,7 +317,7 @@
 /// The route match that represent route pushed through [GoRouter.push].
 class ImperativeRouteMatch<T> extends RouteMatch {
   /// Constructor for [ImperativeRouteMatch].
-  const ImperativeRouteMatch({
+  ImperativeRouteMatch({
     required super.route,
     required super.subloc,
     required super.extra,
@@ -339,7 +329,6 @@
   /// The matches that produces this route match.
   final RouteMatchList matches;
 
-<<<<<<< HEAD
   @override
   bool operator ==(Object other) {
     if (identical(other, this)) {
@@ -353,7 +342,7 @@
 
   @override
   int get hashCode => Object.hash(super.hashCode, matches);
-=======
+
   /// The completer for the future returned by [GoRouter.push].
   final Completer<T?> _completer;
 
@@ -365,5 +354,4 @@
   /// The future of the [RouteMatch] completer.
   /// When the future completes, this will return the value passed to [complete].
   Future<T?> get _future => _completer.future;
->>>>>>> ed878475
 }