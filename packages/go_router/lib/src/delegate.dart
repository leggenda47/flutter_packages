// Copyright 2013 The Flutter Authors. All rights reserved.
// Use of this source code is governed by a BSD-style license that can be
// found in the LICENSE file.

import 'dart:async';

import 'package:flutter/foundation.dart';
import 'package:flutter/widgets.dart';

import 'builder.dart';
import 'configuration.dart';
import 'match.dart';
import 'matching.dart';
import 'misc/errors.dart';
import 'typedefs.dart';

/// GoRouter implementation of [RouterDelegate].
class GoRouterDelegate extends RouterDelegate<RouteMatchList>
    with ChangeNotifier {
  /// Constructor for GoRouter's implementation of the RouterDelegate base
  /// class.
  GoRouterDelegate({
    required RouteConfiguration configuration,
    required GoRouterBuilderWithNav builderWithNav,
    required GoRouterPageBuilder? errorPageBuilder,
    required GoRouterWidgetBuilder? errorBuilder,
    required List<NavigatorObserver> observers,
    required this.routerNeglect,
    String? restorationScopeId,
  })  : _configuration = configuration,
        _restorablePropertiesRestorationId =
            '${restorationScopeId ?? ''}._GoRouterDelegateRestorableProperties' {
    builder = RouteBuilder(
      configuration: configuration,
      builderWithNav: builderWithNav,
      errorPageBuilder: errorPageBuilder,
      errorBuilder: errorBuilder,
      restorationScopeId: restorationScopeId,
      observers: observers,
      onPopPage: _onPopPage,
    );
  }

  /// Builds the top-level Navigator given a configuration and location.
  @visibleForTesting
  late final RouteBuilder builder;

  /// Set to true to disable creating history entries on the web.
  final bool routerNeglect;

  RouteMatchList _matchList = RouteMatchList.empty;

  final RouteConfiguration _configuration;

  final String _restorablePropertiesRestorationId;
  final GlobalKey<_GoRouterDelegateRestorablePropertiesState>
      _restorablePropertiesKey =
      GlobalKey<_GoRouterDelegateRestorablePropertiesState>();

  /// Increments the stored number of times each route route has been pushed.
  ///
  /// This is used to generate a unique key for each route.
  ///
  /// For example, it could be equal to:
  /// ```dart
  /// {
  ///   'family': 1,
  ///   'family/:fid': 2,
  /// }
  /// ```
  int _incrementPushCount(String path) {
    final _GoRouterDelegateRestorablePropertiesState?
        restorablePropertiesState = _restorablePropertiesKey.currentState;
    assert(restorablePropertiesState != null);

    final Map<String, int> pushCounts =
        restorablePropertiesState!.pushCount.value;
    final int count = (pushCounts[path] ?? -1) + 1;
    pushCounts[path] = count;
    restorablePropertiesState.pushCount.value = pushCounts;
    return count;
  }

  _NavigatorStateIterator _createNavigatorStateIterator() =>
      _NavigatorStateIterator(_matchList, navigatorKey.currentState!);

  @override
  Future<bool> popRoute() async {
    final _NavigatorStateIterator iterator = _createNavigatorStateIterator();
    while (iterator.moveNext()) {
      final bool didPop = await iterator.current.maybePop();
      if (didPop) {
        return true;
      }
    }
    return false;
  }

  ValueKey<String> _getNewKeyForPath(String path) {
    // Remap the pageKey to allow any number of the same page on the stack
    final int count = _incrementPushCount(path);
    return ValueKey<String>('$path-p$count');
  }

  Future<T?> _push<T extends Object?>(
      RouteMatchList matches, ValueKey<String> pageKey) async {
    final ImperativeRouteMatch<T> newPageKeyMatch = ImperativeRouteMatch<T>(
      pageKey: pageKey,
      matches: matches,
    );

    _matchList.push(newPageKeyMatch);
    return newPageKeyMatch._future;
  }

  /// Pushes the given location onto the page stack.
  ///
  /// See also:
  /// * [pushReplacement] which replaces the top-most page of the page stack and
  ///   always use a new page key.
  /// * [replace] which replaces the top-most page of the page stack but treats
  ///   it as the same page. The page key will be reused. This will preserve the
  ///   state and not run any page animation.
  Future<T?> push<T extends Object?>(RouteMatchList matches) async {
    assert(matches.last.route is! ShellRoute);

    final ValueKey<String> pageKey = _getNewKeyForPath(matches.fullpath);
    final Future<T?> future = _push(matches, pageKey);
    notifyListeners();
    return future;
  }

  /// Returns `true` if the active Navigator can pop.
  bool canPop() {
    final _NavigatorStateIterator iterator = _createNavigatorStateIterator();
    while (iterator.moveNext()) {
      if (iterator.current.canPop()) {
        return true;
      }
    }
    return false;
  }

  /// Pops the top-most route.
  void pop<T extends Object?>([T? result]) {
    final _NavigatorStateIterator iterator = _createNavigatorStateIterator();
    while (iterator.moveNext()) {
      if (iterator.current.canPop()) {
        iterator.current.pop<T>(result);
        return;
      }
    }
    throw GoError('There is nothing to pop');
  }

  void _debugAssertMatchListNotEmpty() {
    assert(
      _matchList.isNotEmpty,
      'You have popped the last page off of the stack,'
      ' there are no pages left to show',
    );
  }

  bool _onPopPage(Route<Object?> route, Object? result, RouteMatch? match) {
    if (!route.didPop(result)) {
      return false;
    }
<<<<<<< HEAD
    final Page<Object?> page = route.settings as Page<Object?>;
    final RouteMatch? match = builder.getRouteMatchForPage(page);
    assert(match != null);
    if (match is ImperativeRouteMatch) {
      match.complete(result);
=======
    if (match == null) {
      return true;
>>>>>>> 72857881
    }
    _matchList.remove(match!);
    notifyListeners();
    assert(() {
      _debugAssertMatchListNotEmpty();
      return true;
    }());
    return true;
  }

  /// Replaces the top-most page of the page stack with the given one.
  ///
  /// The page key of the new page will always be different from the old one.
  ///
  /// See also:
  /// * [push] which pushes the given location onto the page stack.
  /// * [replace] which replaces the top-most page of the page stack but treats
  ///   it as the same page. The page key will be reused. This will preserve the
  ///   state and not run any page animation.
  void pushReplacement(RouteMatchList matches) {
    assert(matches.last.route is! ShellRoute);
    _matchList.remove(_matchList.last);
    push(matches); // [push] will notify the listeners.
  }

  /// Replaces the top-most page of the page stack with the given one but treats
  /// it as the same page.
  ///
  /// The page key will be reused. This will preserve the state and not run any
  /// page animation.
  ///
  /// See also:
  /// * [push] which pushes the given location onto the page stack.
  /// * [pushReplacement] which replaces the top-most page of the page stack but
  ///   always uses a new page key.
  void replace(RouteMatchList matches) {
    assert(matches.last.route is! ShellRoute);
    final RouteMatch routeMatch = _matchList.last;
    final ValueKey<String> pageKey = routeMatch.pageKey;
    _matchList.remove(routeMatch);
    _push(matches, pageKey);
    notifyListeners();
  }

  /// For internal use; visible for testing only.
  @visibleForTesting
  RouteMatchList get matches => _matchList;

  /// For use by the Router architecture as part of the RouterDelegate.
  GlobalKey<NavigatorState> get navigatorKey => _configuration.navigatorKey;

  /// For use by the Router architecture as part of the RouterDelegate.
  @override
  RouteMatchList get currentConfiguration => _matchList;

  /// For use by the Router architecture as part of the RouterDelegate.
  @override
  Widget build(BuildContext context) {
    return _GoRouterDelegateRestorableProperties(
      key: _restorablePropertiesKey,
      restorationId: _restorablePropertiesRestorationId,
      builder: (BuildContext context) => builder.build(
        context,
        _matchList,
        routerNeglect,
      ),
    );
  }

  /// For use by the Router architecture as part of the RouterDelegate.
  @override
  Future<void> setNewRoutePath(RouteMatchList configuration) {
    _matchList = configuration;
    assert(_matchList.isNotEmpty);
    notifyListeners();
    // Use [SynchronousFuture] so that the initial url is processed
    // synchronously and remove unwanted initial animations on deep-linking
    return SynchronousFuture<void>(null);
  }
}

/// An iterator that iterates through navigators that [GoRouterDelegate]
/// created from the inner to outer.
///
/// The iterator starts with the navigator that hosts the top-most route. This
/// navigator may not be the inner-most navigator if the top-most route is a
/// pageless route, such as a dialog or bottom sheet.
class _NavigatorStateIterator extends Iterator<NavigatorState> {
  _NavigatorStateIterator(this.matchList, this.root)
      : index = matchList.matches.length;

  final RouteMatchList matchList;
  int index = 0;
  final NavigatorState root;
  @override
  late NavigatorState current;

  @override
  bool moveNext() {
    if (index < 0) {
      return false;
    }
    late RouteBase subRoute;
    for (index -= 1; index >= 0; index -= 1) {
      final RouteMatch match = matchList.matches[index];
      final RouteBase route = match.route;
      if (route is GoRoute && route.parentNavigatorKey != null) {
        final GlobalKey<NavigatorState> parentNavigatorKey =
            route.parentNavigatorKey!;
        final ModalRoute<Object?>? parentModalRoute =
            ModalRoute.of(parentNavigatorKey.currentContext!);
        // The ModalRoute can be null if the parentNavigatorKey references the
        // root navigator.
        if (parentModalRoute == null) {
          index = -1;
          assert(root == parentNavigatorKey.currentState);
          current = root;
          return true;
        }
        // It must be a ShellRoute that holds this parentNavigatorKey;
        // otherwise, parentModalRoute would have been null. Updates the index
        // to the ShellRoute
        for (index -= 1; index >= 0; index -= 1) {
          final RouteBase route = matchList.matches[index].route;
          if (route is ShellRoute) {
            if (route.navigatorKey == parentNavigatorKey) {
              break;
            }
          }
        }
        // There may be a pageless route on top of ModalRoute that the
        // NavigatorState of parentNavigatorKey is in. For example, an open
        // dialog. In that case we want to find the navigator that host the
        // pageless route.
        if (parentModalRoute.isCurrent == false) {
          continue;
        }

        current = parentNavigatorKey.currentState!;
        return true;
      } else if (route is ShellRouteBase) {
        // Must have a ModalRoute parent because the navigator ShellRoute
        // created must not be the root navigator.
        final GlobalKey<NavigatorState> navigatorKey =
            route.navigatorKeyForSubRoute(subRoute);
        final ModalRoute<Object?> parentModalRoute =
            ModalRoute.of(navigatorKey.currentContext!)!;
        // There may be pageless route on top of ModalRoute that the
        // parentNavigatorKey is in. For example an open dialog.
        if (parentModalRoute.isCurrent == false) {
          continue;
        }
        current = navigatorKey.currentState!;
        return true;
      }
      subRoute = route;
    }
    assert(index == -1);
    current = root;
    return true;
  }
}

/// The route match that represent route pushed through [GoRouter.push].
class ImperativeRouteMatch<T> extends RouteMatch {
  /// Constructor for [ImperativeRouteMatch].
  ImperativeRouteMatch({
    required super.pageKey,
    required this.matches,
  })  : _completer = Completer<T?>(),
        super(
          route: matches.last.route,
          subloc: matches.last.subloc,
          extra: matches.last.extra,
          error: matches.last.error,
        );

  /// The matches that produces this route match.
  final RouteMatchList matches;

  /// The completer for the future returned by [GoRouter.push].
  final Completer<T?> _completer;

  /// Called when the corresponding [Route] associated with this route match is
  /// completed.
  void complete([dynamic value]) {
    _completer.complete(value as T?);
  }

  /// The future of the [RouteMatch] completer.
  /// When the future completes, this will return the value passed to [complete].
  Future<T?> get _future => _completer.future;
}

class _GoRouterDelegateRestorableProperties extends StatefulWidget {
  const _GoRouterDelegateRestorableProperties(
      {required super.key, required this.restorationId, required this.builder});

  final String restorationId;
  final WidgetBuilder builder;

  @override
  State<StatefulWidget> createState() =>
      _GoRouterDelegateRestorablePropertiesState();
}

class _GoRouterDelegateRestorablePropertiesState
    extends State<_GoRouterDelegateRestorableProperties> with RestorationMixin {
  final _RestorablePushCount pushCount = _RestorablePushCount();

  @override
  String? get restorationId => widget.restorationId;

  @override
  void restoreState(RestorationBucket? oldBucket, bool initialRestore) {
    registerForRestoration(pushCount, 'push_count');
  }

  @override
  Widget build(BuildContext context) {
    return widget.builder(context);
  }
}

class _RestorablePushCount extends RestorableValue<Map<String, int>> {
  @override
  Map<String, int> createDefaultValue() => <String, int>{};

  @override
  Map<String, int> fromPrimitives(Object? data) {
    if (data is Map) {
      return data.map<String, int>((Object? key, Object? value) =>
          MapEntry<String, int>(key! as String, value! as int));
    }
    return <String, int>{};
  }

  @override
  Object? toPrimitives() => value;

  @override
  void didUpdateValue(Map<String, int>? oldValue) {
    notifyListeners();
  }
}<|MERGE_RESOLUTION|>--- conflicted
+++ resolved
@@ -165,16 +165,11 @@
     if (!route.didPop(result)) {
       return false;
     }
-<<<<<<< HEAD
     final Page<Object?> page = route.settings as Page<Object?>;
     final RouteMatch? match = builder.getRouteMatchForPage(page);
     assert(match != null);
     if (match is ImperativeRouteMatch) {
       match.complete(result);
-=======
-    if (match == null) {
-      return true;
->>>>>>> 72857881
     }
     _matchList.remove(match!);
     notifyListeners();
