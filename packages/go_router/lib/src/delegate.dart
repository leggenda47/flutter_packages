--- conflicted
+++ resolved
@@ -140,7 +140,6 @@
         if (canPop) {
           return canPop;
         }
-<<<<<<< HEAD
       } else if (route is ShellRouteBase && childRoute != null) {
         // For shell routes, find the navigator key that should be used for the
         // child route in the current match list
@@ -148,10 +147,6 @@
             route.navigatorKeyForChildRoute(childRoute);
 
         final bool canPop = navigatorKey?.currentState!.canPop() ?? false;
-=======
-      } else if (route is ShellRoute) {
-        final bool canPop = route.navigatorKey.currentState?.canPop() ?? false;
->>>>>>> 1973a509
 
         // Continue if canPop is false.
         if (canPop) {
