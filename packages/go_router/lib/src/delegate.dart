--- conflicted
+++ resolved
@@ -77,14 +77,7 @@
     return false;
   }
 
-<<<<<<< HEAD
   ValueKey<String> _getNewKeyForPath(String path) {
-=======
-  /// Pushes the given location onto the page stack
-  void push(RouteMatchList matches) {
-    assert(matches.last.route is! ShellRouteBase);
-
->>>>>>> 4c22b539
     // Remap the pageKey to allow any number of the same page on the stack
     final int count = (_pushCounts[path] ?? -1) + 1;
     _pushCounts[path] = count;
