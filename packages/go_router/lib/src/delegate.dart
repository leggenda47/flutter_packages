--- conflicted
+++ resolved
@@ -75,12 +75,13 @@
     return false;
   }
 
-<<<<<<< HEAD
-  /// Pushes the given location onto the page stack
-  void push(RouteMatchList matches) {
+  /// Pushes the given location onto the page stack with an optional promise.
+  // Remap the pageKey to allow any number of the same page on the stack.
+  Future<T?> push<T extends Object?>(RouteMatchList matches) {
     assert(matches.last.route is! ShellRouteBase);
 
-    // Remap the pageKey to allow any number of the same page on the stack
+    final Completer<T?> completer = Completer<T?>();
+
     final int count = (_pushCounts[matches.fullpath] ?? 0) + 1;
     _pushCounts[matches.fullpath] = count;
     final ValueKey<String> pageKey =
@@ -90,34 +91,7 @@
       subloc: matches.last.subloc,
       extra: matches.last.extra,
       error: matches.last.error,
-=======
-  /// Pushes the given location onto the page stack with an optional promise.
-  // Remap the pageKey to allow any number of the same page on the stack.
-  Future<T?> push<T extends Object?>(RouteMatch match) {
-    if (match.route is ShellRoute) {
-      throw GoError('ShellRoutes cannot be pushed');
-    }
-
-    // Remap the pageKey to allow any number of the same page on the stack
-    final String fullPath = match.fullpath;
-
-    // Create a completer for the promise and store it in the completers map.
-    final Completer<T?> completer = Completer<T?>();
-
-    final int count = (_pushCounts[fullPath] ?? 0) + 1;
-    _pushCounts[fullPath] = count;
-    final ValueKey<String> pageKey = ValueKey<String>('$fullPath-p$count');
-    final RouteMatch newPageKeyMatch = RouteMatch(
       completer: completer,
-      route: match.route,
-      subloc: match.subloc,
-      fullpath: match.fullpath,
-      encodedParams: match.encodedParams,
-      queryParams: match.queryParams,
-      queryParametersAll: match.queryParametersAll,
-      extra: match.extra,
-      error: match.error,
->>>>>>> ce29ba7a
       pageKey: pageKey,
       matches: matches,
     );
@@ -138,47 +112,28 @@
     return false;
   }
 
-  /// Pops the top-most route.
-  void pop<T extends Object?>([T? result]) {
+  /// Pop the top page off the GoRouter's page stack and complete a promise if
+  /// there is one.
+  void pop<T extends Object?>([T? value]) {
     final _NavigatorStateIterator iterator = _createNavigatorStateIterator();
     while (iterator.moveNext()) {
       if (iterator.current.canPop()) {
-        iterator.current.pop<T>(result);
+        matches.last.completer?.complete(value);
+        iterator.current.pop<T>(value);
+        notifyListeners();
         return;
       }
     }
     throw GoError('There is nothing to pop');
-  }
-
-<<<<<<< HEAD
-  void _debugAssertMatchListNotEmpty() {
-    assert(
-      _matchList.isNotEmpty,
-      'You have popped the last page off of the stack,'
-      ' there are no pages left to show',
-    );
   }
 
   bool _onPopPage(Route<Object?> route, Object? result) {
     if (!route.didPop(result)) {
       return false;
     }
-=======
-  /// Pop the top page off the GoRouter's page stack and complete a promise if
-  /// there is one.
-  void pop<T extends Object?>([T? value]) {
-    final RouteMatch last = _matchList.last;
-
-    // If there is a promise for this page, complete it.
-    if (last.completer != null) {
-      last.completer?.complete(value);
-    }
-
->>>>>>> ce29ba7a
     _matchList.pop();
     notifyListeners();
     assert(() {
-      _debugAssertMatchListNotEmpty();
       return true;
     }());
     return true;
@@ -188,17 +143,11 @@
   ///
   /// See also:
   /// * [push] which pushes the given location onto the page stack.
-<<<<<<< HEAD
-  void replace(RouteMatchList matches) {
+  Future<T?>? replace<T extends Object?>(RouteMatchList matches) {
+    final Future<T?>? future = matches.last.completer?.future as Future<T?>?;
     _matchList.pop();
     push(matches); // [push] will notify the listeners.
-=======
-  Future<T?>? replace<T extends Object?>(RouteMatch match) {
-    _matchList.matches.last = match;
-
-    notifyListeners();
-    return match.completer?.future as Future<T?>?;
->>>>>>> ce29ba7a
+    return future;
   }
 
   /// For internal use; visible for testing only.
@@ -334,6 +283,7 @@
     required super.error,
     required super.pageKey,
     required this.matches,
+    super.completer,
   });
 
   /// The matches that produces this route match.
