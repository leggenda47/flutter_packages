--- conflicted
+++ resolved
@@ -95,16 +95,10 @@
     return navigator.maybePop();
   }
 
-<<<<<<< HEAD
   /// Pushes the given location onto the page stack with an optional promise.
   // Remap the pageKey to allow any number of the same page on the stack.
   Future<T?> push<T extends Object?>(RouteMatch match) {
     if (match.route is ShellRoute) {
-=======
-  /// Pushes the given location onto the page stack
-  void push(RouteMatch match) {
-    if (match.route is ShellRouteBase) {
->>>>>>> 4c0a91db
       throw GoError('ShellRoutes cannot be pushed');
     }
 
