--- conflicted
+++ resolved
@@ -73,17 +73,10 @@
   }
 
   /// Pushes the given location onto the page stack
-<<<<<<< HEAD
-  Future<dynamic> pushAsync(RouteMatch match) {
-    // Remap the pageKey to allow any number of the same page on the stack
-    final String fullPath = match.fullpath;
-    final Completer<dynamic> completer = Completer<dynamic>();
-=======
   Future<T?> pushAsync<T extends Object?>(RouteMatch match) {
     // Remap the pageKey to allow any number of the same page on the stack
     final String fullPath = match.fullpath;
     final Completer<T> completer = Completer<T>();
->>>>>>> 2c56459b
     _completers[fullPath] = completer;
     final int count = (_pushCounts[fullPath] ?? 0) + 1;
     _pushCounts[fullPath] = count;
@@ -110,15 +103,9 @@
   }
 
   /// Pop the top page off the GoRouter's page stack.
-<<<<<<< HEAD
-  void pop([dynamic value]) {
-    final RouteMatch last = _matches.last;
-    final Completer<dynamic>? completer = _completers[last.fullpath];
-=======
   void pop<T extends Object?>([T? value]) {
     final RouteMatch last = _matches.last;
     final Completer<T>? completer = _completers[last.fullpath] as Completer<T>?;
->>>>>>> 2c56459b
     if (completer != null) {
       completer.complete(value);
     }
