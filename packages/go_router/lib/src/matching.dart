// Copyright 2013 The Flutter Authors. All rights reserved.
// Use of this source code is governed by a BSD-style license that can be
// found in the LICENSE file.

import 'dart:async';
import 'package:flutter/widgets.dart';

import 'configuration.dart';
import 'match.dart';
import 'path_utils.dart';

/// Converts a location into a list of [RouteMatch] objects.
class RouteMatcher {
  /// [RouteMatcher] constructor.
  RouteMatcher(this.configuration);

  /// The route configuration.
  final RouteConfiguration configuration;

  /// Finds the routes that matched the given URL.
  RouteMatchList findMatch(String location, {Object? extra}) {
    final Uri uri = Uri.parse(canonicalUri(location));

    final Map<String, String> pathParameters = <String, String>{};
    final List<RouteMatch> matches =
        _getLocRouteMatches(uri, extra, pathParameters);
    return RouteMatchList(matches, uri, pathParameters);
  }

  List<RouteMatch> _getLocRouteMatches(
      Uri uri, Object? extra, Map<String, String> pathParameters) {
    final List<RouteMatch>? result = _getLocRouteRecursively(
      loc: uri.path,
      restLoc: uri.path,
      routes: configuration.routes,
      parentSubloc: '',
      pathParameters: pathParameters,
      extra: extra,
    );

    if (result == null) {
      throw MatcherError('no routes for location', uri.toString());
    }

    return result;
  }
}

/// The list of [RouteMatch] objects.
class RouteMatchList {
  /// RouteMatchList constructor.
  RouteMatchList(List<RouteMatch> matches, this.uri, this.pathParameters)
      : _matches = matches,
        fullpath = _generateFullPath(matches);

  /// Constructs an empty matches object.
  static RouteMatchList empty =
      RouteMatchList(<RouteMatch>[], Uri.parse(''), const <String, String>{});

  static String _generateFullPath(List<RouteMatch> matches) {
    final StringBuffer buffer = StringBuffer();
    bool addsSlash = false;
    for (final RouteMatch match in matches) {
      final RouteBase route = match.route;
      if (route is GoRoute) {
        if (addsSlash) {
          buffer.write('/');
        }
        buffer.write(route.path);
        addsSlash = addsSlash || route.path != '/';
      }
    }
    return buffer.toString();
  }

  final List<RouteMatch> _matches;

  /// the full path pattern that matches the uri.
  /// /family/:fid/person/:pid
  final String fullpath;

  /// Parameters for the matched route, URI-encoded.
  final Map<String, String> pathParameters;

  /// The uri of the current match.
  final Uri uri;

  /// Returns true if there are no matches.
  bool get isEmpty => _matches.isEmpty;

  /// Returns true if there are matches.
  bool get isNotEmpty => _matches.isNotEmpty;

  /// Pushes a match onto the list of matches.
  void push(RouteMatch match) {
    _matches.add(match);
  }

  /// Removes the last match.
  void pop() {
    _matches.removeLast();

    // Also pop ShellRoutes when there are no subsequent route matches
    while (_matches.isNotEmpty && _matches.last.route is ShellRoute) {
      _matches.removeLast();
    }
  }

  /// An optional object provided by the app during navigation.
  Object? get extra => _matches.isEmpty ? null : _matches.last.extra;

  /// The last matching route.
  RouteMatch get last => _matches.last;

  /// The route matches.
  List<RouteMatch> get matches => _matches;

  /// Returns true if the current match intends to display an error screen.
  bool get isError => matches.length == 1 && matches.first.error != null;

  /// Returns the error that this match intends to display.
  Exception? get error => matches.first.error;
}

/// An error that occurred during matching.
class MatcherError extends Error {
  /// Constructs a [MatcherError].
  MatcherError(String message, this.location) : message = '$message: $location';

  /// The error message.
  final String message;

  /// The location that failed to match.
  final String location;

  @override
  String toString() {
    return message;
  }
}

List<RouteMatch>? _getLocRouteRecursively({
  required String loc,
  required String restLoc,
  required String parentSubloc,
  required List<RouteBase> routes,
  required Map<String, String> pathParameters,
  required Object? extra,
}) {
  List<RouteMatch>? result;
  late Map<String, String> subPathParameters;
  // find the set of matches at this level of the tree
  for (final RouteBase route in routes) {
    subPathParameters = <String, String>{};

    final RouteMatch? match = RouteMatch.match(
      route: route,
      restLoc: restLoc,
      parentSubloc: parentSubloc,
      pathParameters: subPathParameters,
      extra: extra,
      completer: Completer<void>(),
    );

    if (match == null) {
      continue;
    }

    if (match.route is GoRoute &&
        match.subloc.toLowerCase() == loc.toLowerCase()) {
      // If it is a complete match, then return the matched route
      // NOTE: need a lower case match because subloc is canonicalized to match
      // the path case whereas the location can be of any case and still match
      result = <RouteMatch>[match];
    } else if (route.routes.isEmpty) {
      // If it is partial match but no sub-routes, bail.
      continue;
    } else {
      // Otherwise, recurse
      final String childRestLoc;
      final String newParentSubLoc;
      if (match.route is ShellRoute) {
        childRestLoc = restLoc;
        newParentSubLoc = parentSubloc;
      } else {
        assert(loc.startsWith(match.subloc));
        assert(restLoc.isNotEmpty);

        childRestLoc =
            loc.substring(match.subloc.length + (match.subloc == '/' ? 0 : 1));
        newParentSubLoc = match.subloc;
      }

      final List<RouteMatch>? subRouteMatch = _getLocRouteRecursively(
        loc: loc,
        restLoc: childRestLoc,
        parentSubloc: newParentSubLoc,
        routes: route.routes,
        pathParameters: subPathParameters,
        extra: extra,
      );

      // If there's no sub-route matches, there is no match for this location
      if (subRouteMatch == null) {
        continue;
      }
      result = <RouteMatch>[match, ...subRouteMatch];
    }
    // Should only reach here if there is a match.
    break;
  }
  if (result != null) {
    pathParameters.addAll(subPathParameters);
  }
  return result;
}

/// The match used when there is an error during parsing.
RouteMatchList errorScreen(Uri uri, String errorMessage) {
  final Exception error = Exception(errorMessage);
<<<<<<< HEAD
  return RouteMatchList(<RouteMatch>[
    RouteMatch(
      completer: Completer<void>(),
      subloc: uri.path,
      fullpath: uri.path,
      encodedParams: <String, String>{},
      queryParams: uri.queryParameters,
      queryParametersAll: uri.queryParametersAll,
      extra: null,
      error: error,
      route: GoRoute(
        path: uri.toString(),
        pageBuilder: (BuildContext context, GoRouterState state) {
          throw UnimplementedError();
        },
      ),
    ),
  ]);
=======
  return RouteMatchList(
      <RouteMatch>[
        RouteMatch(
          subloc: uri.path,
          extra: null,
          error: error,
          route: GoRoute(
            path: uri.toString(),
            pageBuilder: (BuildContext context, GoRouterState state) {
              throw UnimplementedError();
            },
          ),
          pageKey: const ValueKey<String>('error'),
        ),
      ],
      uri,
      const <String, String>{});
>>>>>>> ac1a00b9
}<|MERGE_RESOLUTION|>--- conflicted
+++ resolved
@@ -218,30 +218,11 @@
 /// The match used when there is an error during parsing.
 RouteMatchList errorScreen(Uri uri, String errorMessage) {
   final Exception error = Exception(errorMessage);
-<<<<<<< HEAD
-  return RouteMatchList(<RouteMatch>[
-    RouteMatch(
-      completer: Completer<void>(),
-      subloc: uri.path,
-      fullpath: uri.path,
-      encodedParams: <String, String>{},
-      queryParams: uri.queryParameters,
-      queryParametersAll: uri.queryParametersAll,
-      extra: null,
-      error: error,
-      route: GoRoute(
-        path: uri.toString(),
-        pageBuilder: (BuildContext context, GoRouterState state) {
-          throw UnimplementedError();
-        },
-      ),
-    ),
-  ]);
-=======
   return RouteMatchList(
       <RouteMatch>[
         RouteMatch(
           subloc: uri.path,
+          completer: Completer<void>(),
           extra: null,
           error: error,
           route: GoRoute(
@@ -255,5 +236,4 @@
       ],
       uri,
       const <String, String>{});
->>>>>>> ac1a00b9
 }