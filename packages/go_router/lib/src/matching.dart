--- conflicted
+++ resolved
@@ -2,11 +2,8 @@
 // Use of this source code is governed by a BSD-style license that can be
 // found in the LICENSE file.
 
-<<<<<<< HEAD
+import 'dart:async';
 import 'package:flutter/foundation.dart';
-=======
-import 'dart:async';
->>>>>>> ce29ba7a
 import 'package:flutter/widgets.dart';
 
 import 'configuration.dart';
@@ -212,7 +209,6 @@
       route: route,
       restLoc: restLoc,
       parentSubloc: parentSubloc,
-      pathParameters: subPathParameters,
       extra: extra,
       completer: Completer<void>(),
     );
@@ -273,10 +269,10 @@
 /// The match used when there is an error during parsing.
 RouteMatchList errorScreen(Uri uri, String errorMessage) {
   final Exception error = Exception(errorMessage);
-<<<<<<< HEAD
   return RouteMatchList(
       <RouteMatch>[
         RouteMatch(
+          completer: Completer<void>(),
           subloc: uri.path,
           extra: null,
           error: error,
@@ -291,24 +287,4 @@
       ],
       uri,
       const <String, String>{});
-=======
-  return RouteMatchList(<RouteMatch>[
-    RouteMatch(
-      completer: Completer<void>(),
-      subloc: uri.path,
-      fullpath: uri.path,
-      encodedParams: <String, String>{},
-      queryParams: uri.queryParameters,
-      queryParametersAll: uri.queryParametersAll,
-      extra: null,
-      error: error,
-      route: GoRoute(
-        path: uri.toString(),
-        pageBuilder: (BuildContext context, GoRouterState state) {
-          throw UnimplementedError();
-        },
-      ),
-    ),
-  ]);
->>>>>>> ce29ba7a
 }