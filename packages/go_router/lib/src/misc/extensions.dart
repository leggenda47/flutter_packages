// Copyright 2013 The Flutter Authors. All rights reserved.
// Use of this source code is governed by a BSD-style license that can be
// found in the LICENSE file.

import 'package:flutter/widgets.dart';

import '../router.dart';

/// Dart extension to add navigation function to a BuildContext object, e.g.
/// context.go('/');
extension GoRouterHelper on BuildContext {
  /// Get a location from route name and parameters.
  String namedLocation(
    String name, {
    Map<String, String> params = const <String, String>{},
    Map<String, dynamic> queryParams = const <String, dynamic>{},
  }) =>
      GoRouter.of(this)
          .namedLocation(name, params: params, queryParams: queryParams);

  /// Navigate to a location.
  void go(String location, {Object? extra}) =>
      GoRouter.of(this).go(location, extra: extra);

  /// Navigate to a named route.
  void goNamed(
    String name, {
    Map<String, String> params = const <String, String>{},
    Map<String, dynamic> queryParams = const <String, dynamic>{},
    Object? extra,
  }) =>
      GoRouter.of(this).goNamed(
        name,
        params: params,
        queryParams: queryParams,
        extra: extra,
      );

  /// Push a location onto the page stack.
<<<<<<< HEAD
  ///
  /// See also:
  /// * [pushReplacement] which replaces the top-most page of the page stack and
  ///   always uses a new page key.
  /// * [replace] which replaces the top-most page of the page stack but treats
  ///   it as the same page. The page key will be reused. This will preserve the
  ///   state and not run any page animation.
  void push(String location, {Object? extra}) =>
=======
  Future<T?> push<T extends Object?>(String location, {Object? extra}) =>
>>>>>>> ed878475
      GoRouter.of(this).push(location, extra: extra);

  /// Navigate to a named route onto the page stack.
  Future<T?> pushNamed<T extends Object?>(
    String name, {
    Map<String, String> params = const <String, String>{},
    Map<String, dynamic> queryParams = const <String, dynamic>{},
    Object? extra,
  }) =>
      GoRouter.of(this).pushNamed<T>(
        name,
        params: params,
        queryParams: queryParams,
        extra: extra,
      );

  /// Returns `true` if there is more than 1 page on the stack.
  bool canPop() => GoRouter.of(this).canPop();

  /// Pop the top page off the Navigator's page stack by calling
  /// [Navigator.pop].
  void pop<T extends Object?>([T? result]) => GoRouter.of(this).pop(result);

  /// Replaces the top-most page of the page stack with the given URL location
  /// w/ optional query parameters, e.g. `/family/f2/person/p1?color=blue`.
  ///
  /// See also:
  /// * [go] which navigates to the location.
  /// * [push] which pushes the given location onto the page stack.
  /// * [replace] which replaces the top-most page of the page stack but treats
  ///   it as the same page. The page key will be reused. This will preserve the
  ///   state and not run any page animation.
  void pushReplacement(String location, {Object? extra}) =>
      GoRouter.of(this).pushReplacement(location, extra: extra);

  /// Replaces the top-most page of the page stack with the named route w/
  /// optional parameters, e.g. `name='person', params={'fid': 'f2', 'pid':
  /// 'p1'}`.
  ///
  /// See also:
  /// * [goNamed] which navigates a named route.
  /// * [pushNamed] which pushes a named route onto the page stack.
  void pushReplacementNamed(
    String name, {
    Map<String, String> params = const <String, String>{},
    Map<String, dynamic> queryParams = const <String, dynamic>{},
    Object? extra,
  }) =>
      GoRouter.of(this).pushReplacementNamed(
        name,
        params: params,
        queryParams: queryParams,
        extra: extra,
      );

  /// Replaces the top-most page of the page stack with the given one but treats
  /// it as the same page.
  ///
  /// The page key will be reused. This will preserve the state and not run any
  /// page animation.
  ///
  /// See also:
  /// * [push] which pushes the given location onto the page stack.
  /// * [pushReplacement] which replaces the top-most page of the page stack but
  ///   always uses a new page key.
  void replace(String location, {Object? extra}) =>
      GoRouter.of(this).replace(location, extra: extra);

  /// Replaces the top-most page with the named route and optional parameters,
  /// preserving the page key.
  ///
  /// This will preserve the state and not run any page animation. Optional
  /// parameters can be providded to the named route, e.g. `name='person',
  /// params={'fid': 'f2', 'pid': 'p1'}`.
  ///
  /// See also:
  /// * [pushNamed] which pushes the given location onto the page stack.
  /// * [pushReplacementNamed] which replaces the top-most page of the page
  ///   stack but always uses a new page key.
  void replaceNamed(
    String name, {
    Map<String, String> params = const <String, String>{},
    Map<String, dynamic> queryParams = const <String, dynamic>{},
    Object? extra,
  }) =>
      GoRouter.of(this).replaceNamed(name, extra: extra);
}<|MERGE_RESOLUTION|>--- conflicted
+++ resolved
@@ -37,7 +37,6 @@
       );
 
   /// Push a location onto the page stack.
-<<<<<<< HEAD
   ///
   /// See also:
   /// * [pushReplacement] which replaces the top-most page of the page stack and
@@ -45,10 +44,7 @@
   /// * [replace] which replaces the top-most page of the page stack but treats
   ///   it as the same page. The page key will be reused. This will preserve the
   ///   state and not run any page animation.
-  void push(String location, {Object? extra}) =>
-=======
   Future<T?> push<T extends Object?>(String location, {Object? extra}) =>
->>>>>>> ed878475
       GoRouter.of(this).push(location, extra: extra);
 
   /// Navigate to a named route onto the page stack.
