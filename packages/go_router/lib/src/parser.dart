--- conflicted
+++ resolved
@@ -114,29 +114,4 @@
       state: configuration.extra,
     );
   }
-<<<<<<< HEAD
-
-  /// Creates a match that routes to the error page.
-  RouteMatchList _errorScreen(Uri uri, String errorMessage) {
-    final Exception error = Exception(errorMessage);
-    return RouteMatchList(<RouteMatch>[
-      RouteMatch(
-        completer: Completer<void>(),
-        subloc: uri.path,
-        fullpath: uri.path,
-        encodedParams: <String, String>{},
-        queryParams: uri.queryParameters,
-        extra: null,
-        error: error,
-        route: GoRoute(
-          path: uri.toString(),
-          pageBuilder: (BuildContext context, GoRouterState state) {
-            throw UnimplementedError();
-          },
-        ),
-      ),
-    ]);
-  }
-=======
->>>>>>> 09ef561f
 }