--- conflicted
+++ resolved
@@ -324,8 +324,12 @@
 /// Base class for classes that act as shells for sub-routes, such
 /// as [ShellRoute] and [StatefulShellRoute].
 abstract class ShellRouteBase extends RouteBase {
-  const ShellRouteBase._({this.builder, this.pageBuilder, super.routes})
-      : super._();
+  const ShellRouteBase._({
+    this.builder,
+    this.pageBuilder,
+    this.observers,
+    super.routes,
+  }) : super._();
 
   /// The widget builder for a shell route.
   ///
@@ -342,6 +346,12 @@
   /// matching sub-routes. Typically, a shell route builds its shell around this
   /// Widget.
   final ShellRoutePageBuilder? pageBuilder;
+
+  /// The observers for a shell route.
+  ///
+  /// The observers parameter is used by the [Navigator] built for this route.
+  /// sub-route's observers.
+  final List<NavigatorObserver>? observers;
 
   /// Returns the key for the [Navigator] that is to be used for the specified
   /// immediate sub-route of this shell route.
@@ -446,14 +456,9 @@
 class ShellRoute extends ShellRouteBase {
   /// Constructs a [ShellRoute].
   ShellRoute({
-<<<<<<< HEAD
-    this.builder,
-    this.pageBuilder,
-    this.observers,
-=======
     super.builder,
     super.pageBuilder,
->>>>>>> f9a26084
+    super.observers,
     super.routes,
     GlobalKey<NavigatorState>? navigatorKey,
     this.restorationScopeId,
@@ -700,17 +705,6 @@
   /// [StatefulShellBranch.navigatorKey].
   final List<StatefulShellBranch> branches;
 
-<<<<<<< HEAD
-  /// The observers for a shell route.
-  ///
-  /// The observers parameter is used by the [Navigator] built for this route.
-  /// sub-route's observers.
-  final List<NavigatorObserver>? observers;
-
-  /// The [GlobalKey] to be used by the [Navigator] built for this route.
-  /// All ShellRoutes build a Navigator by default. Child GoRoutes
-  /// are placed onto this Navigator instead of the root Navigator.
-=======
   @override
   GlobalKey<NavigatorState> navigatorKeyForSubRoute(RouteBase subRoute) {
     return branchForSubRoute(subRoute).navigatorKey;
@@ -764,7 +758,6 @@
   /// [StatefulShellRoute] and this key will be used to identify the Navigator.
   /// The routes associated with this branch will be placed o onto that
   /// Navigator instead of the root Navigator.
->>>>>>> f9a26084
   final GlobalKey<NavigatorState> navigatorKey;
 
   /// The list of child routes associated with this route branch.
