// Copyright 2013 The Flutter Authors. All rights reserved.
// Use of this source code is governed by a BSD-style license that can be
// found in the LICENSE file.

import 'package:flutter/widgets.dart';

import 'configuration.dart';
import 'delegate.dart';
import 'information_provider.dart';
import 'logging.dart';
import 'matching.dart';
import 'misc/inherited_router.dart';
import 'parser.dart';
import 'platform.dart';
import 'typedefs.dart';

/// The top-level go router class.
///
/// This is the main entry point for defining app's routing policy.
///
/// The `routes` defines the routing table. It must not be empty and must
/// contain an [GoRouter] to match `/`.
///
/// See [Routes](https://github.com/flutter/packages/blob/main/packages/go_router/example/lib/main.dart)
/// for an example of defining a simple routing table.
///
/// See [Sub-routes](https://github.com/flutter/packages/blob/main/packages/go_router/example/lib/sub_routes.dart)
/// for an example of defining a multi-level routing table.
///
/// The `redirect` does top-level redirection before the URIs are parsed by
/// the `routes`. Consider using [GoRoute.redirect] for individual route
/// redirection.
///
/// See also:
///  * [GoRoute], which provides APIs to define the routing table.
///  * [examples](https://github.com/flutter/packages/tree/main/packages/go_router/example),
///    which contains examples for different routing scenarios.
class GoRouter extends ChangeNotifier with NavigatorObserver {
  /// Default constructor to configure a GoRouter with a routes builder
  /// and an error page builder.
  ///
  /// The `routes` must not be null and must contain an [GoRouter] to match `/`.
  GoRouter({
    required List<GoRoute> routes,
    // TODO(johnpryan): Change to a route, improve error API
    // See https://github.com/flutter/flutter/issues/108144
    GoRouterPageBuilder? errorPageBuilder,
    GoRouterWidgetBuilder? errorBuilder,
    GoRouterRedirect? redirect,
    Listenable? refreshListenable,
    int redirectLimit = 5,
    bool routerNeglect = false,
    String? initialLocation,
    // TODO(johnpryan): Deprecate this parameter
    // See https://github.com/flutter/flutter/issues/108132
    UrlPathStrategy? urlPathStrategy,
    List<NavigatorObserver>? observers,
    bool debugLogDiagnostics = false,
    // TODO(johnpryan): Deprecate this parameter
    // See https://github.com/flutter/flutter/issues/108145
    GoRouterNavigatorBuilder? navigatorBuilder,
    String? restorationScopeId,
  }) {
    if (urlPathStrategy != null) {
      setUrlPathStrategy(urlPathStrategy);
    }

    setLogging(enabled: debugLogDiagnostics);
    WidgetsFlutterBinding.ensureInitialized();

    _routeConfiguration = RouteConfiguration(
      routes: routes,
      topRedirect: redirect ?? (_) => null,
      redirectLimit: redirectLimit,
    );

    _routeInformationParser = GoRouteInformationParser(
      configuration: _routeConfiguration,
      debugRequireGoRouteInformationProvider: true,
    );

    _routeInformationProvider = GoRouteInformationProvider(
        initialRouteInformation: RouteInformation(
            location: _effectiveInitialLocation(initialLocation)),
        refreshListenable: refreshListenable);

    _routerDelegate = GoRouterDelegate(
      configuration: _routeConfiguration,
      errorPageBuilder: errorPageBuilder,
      errorBuilder: errorBuilder,
      routerNeglect: routerNeglect,
      observers: <NavigatorObserver>[
        ...observers ?? <NavigatorObserver>[],
        this
      ],
      restorationScopeId: restorationScopeId,
      // wrap the returned Navigator to enable GoRouter.of(context).go() et al,
      // allowing the caller to wrap the navigator themselves
      builderWithNav:
          (BuildContext context, GoRouterState state, Navigator nav) =>
              InheritedGoRouter(
        goRouter: this,
        child: navigatorBuilder?.call(context, state, nav) ?? nav,
      ),
    );
    assert(() {
      log.info('setting initial location $initialLocation');
      return true;
    }());
  }

  late final RouteConfiguration _routeConfiguration;
  late final GoRouteInformationParser _routeInformationParser;
  late final GoRouterDelegate _routerDelegate;
  late final GoRouteInformationProvider _routeInformationProvider;

  /// The router delegate. Provide this to the MaterialApp or CupertinoApp's
  /// `.router()` constructor
  GoRouterDelegate get routerDelegate => _routerDelegate;

  /// The route information provider used by [GoRouter].
  GoRouteInformationProvider get routeInformationProvider =>
      _routeInformationProvider;

  /// The route information parser used by [GoRouter].
  GoRouteInformationParser get routeInformationParser =>
      _routeInformationParser;

  /// The route configuration. Used for testing.
  // TODO(johnpryan): Remove this, integration tests shouldn't need access
  @visibleForTesting
  RouteConfiguration get routeConfiguration => _routeConfiguration;

  /// Get the current location.
  String get location =>
      _routerDelegate.currentConfiguration.location.toString();

  /// Get a location from route name and parameters.
  /// This is useful for redirecting to a named location.
  // TODO(johnpryan): Deprecate this API
  // See https://github.com/flutter/flutter/issues/107729
  String namedLocation(
    String name, {
    Map<String, String> params = const <String, String>{},
    Map<String, String> queryParams = const <String, String>{},
  }) =>
      _routeInformationParser.configuration.namedLocation(
        name,
        params: params,
        queryParams: queryParams,
      );

  /// Navigate to a URI location w/ optional query parameters, e.g.
  /// `/family/f2/person/p1?color=blue`
  void go(String location, {Object? extra}) {
    assert(() {
      log.info('going to $location');
      return true;
    }());
    _routeInformationProvider.value =
        RouteInformation(location: location, state: extra);
  }

  /// Navigate to a named route w/ optional parameters, e.g.
  /// `name='person', params={'fid': 'f2', 'pid': 'p1'}`
  /// Navigate to the named route.
  void goNamed(
    String name, {
    Map<String, String> params = const <String, String>{},
    Map<String, String> queryParams = const <String, String>{},
    Object? extra,
  }) =>
      go(
        namedLocation(name, params: params, queryParams: queryParams),
        extra: extra,
      );

  /// Push a URI location onto the page stack w/ optional query parameters, e.g.
  /// `/family/f2/person/p1?color=blue`
  void push(String location, {Object? extra}) {
    assert(() {
      log.info('pushing $location');
      return true;
    }());
    _routeInformationParser
        .parseRouteInformation(
            DebugGoRouteInformation(location: location, state: extra))
        .then<void>((RouteMatchList matches) {
      _routerDelegate.push(matches.last);
    });
  }

  /// Push a URI location onto the page stack w/ optional query parameters and
  /// a promise, e.g.
  /// `/family/f2/person/p1?color=blue`
<<<<<<< HEAD
  Future<dynamic> pushAsync(String location, {Object? extra}) async {
=======
  Future<T?> pushAsync<T extends Object?>(String location,
      {Object? extra}) async {
>>>>>>> 2c56459b
    assert(() {
      log.info('pushing $location');
      return true;
    }());
<<<<<<< HEAD
    _routeInformationParser
        .parseRouteInformation(
            DebugGoRouteInformation(location: location, state: extra))
        .then<void>((RouteMatchList matches) {
      _routerDelegate.pushAsync(matches.last);
    });
=======
    final RouteMatchList matches =
        await _routeInformationParser.parseRouteInformation(
            DebugGoRouteInformation(location: location, state: extra));
    return _routerDelegate.pushAsync<T>(matches.last);
>>>>>>> 2c56459b
  }

  /// Push a named route onto the page stack w/ optional parameters, e.g.
  /// `name='person', params={'fid': 'f2', 'pid': 'p1'}`
  void pushNamed(
    String name, {
    Map<String, String> params = const <String, String>{},
    Map<String, String> queryParams = const <String, String>{},
    Object? extra,
  }) =>
      push(
        namedLocation(name, params: params, queryParams: queryParams),
        extra: extra,
      );

  /// Push a named route onto the page stack w/ optional parameters and a
  /// promise, e.g.
  /// `name='person', params={'fid': 'f2', 'pid': 'p1'}`
<<<<<<< HEAD
  Future<dynamic> pushNamedAsync(
=======
  Future<T?> pushNamedAsync<T extends Object?>(
>>>>>>> 2c56459b
    String name, {
    Map<String, String> params = const <String, String>{},
    Map<String, String> queryParams = const <String, String>{},
    Object? extra,
  }) =>
<<<<<<< HEAD
      pushAsync(
=======
      pushAsync<T>(
>>>>>>> 2c56459b
        namedLocation(name, params: params, queryParams: queryParams),
        extra: extra,
      );

  /// Returns `true` if there is more than 1 page on the stack.
  bool canPop() => _routerDelegate.canPop();

  /// Pop the top page off the GoRouter's page stack.
<<<<<<< HEAD
  void pop([dynamic result]) {
=======
  void pop<T extends Object?>([T? result]) {
>>>>>>> 2c56459b
    assert(() {
      log.info('popping $location');
      return true;
    }());
    routerDelegate.pop(result);
  }

  /// Replaces the top-most page of the page stack with the given URL location
  /// w/ optional query parameters, e.g. `/family/f2/person/p1?color=blue`.
  ///
  /// See also:
  /// * [go] which navigates to the location.
  /// * [push] which pushes the location onto the page stack.
  void replace(String location, {Object? extra}) {
    routeInformationParser
        .parseRouteInformation(
      DebugGoRouteInformation(location: location, state: extra),
    )
        .then<void>((RouteMatchList matchList) {
      routerDelegate.replace(matchList.matches.last);
    });
  }

  /// Replaces the top-most page of the page stack with the named route w/
  /// optional parameters, e.g. `name='person', params={'fid': 'f2', 'pid':
  /// 'p1'}`.
  ///
  /// See also:
  /// * [goNamed] which navigates a named route.
  /// * [pushNamed] which pushes a named route onto the page stack.
  void replaceNamed(
    String name, {
    Map<String, String> params = const <String, String>{},
    Map<String, String> queryParams = const <String, String>{},
    Object? extra,
  }) {
    replace(
      namedLocation(name, params: params, queryParams: queryParams),
      extra: extra,
    );
  }

  /// Refresh the route.
  void refresh() {
    assert(() {
      log.info('refreshing $location');
      return true;
    }());
    _routeInformationProvider.notifyListeners();
  }

  /// Set the app's URL path strategy (defaults to hash). call before runApp().
  static void setUrlPathStrategy(UrlPathStrategy strategy) =>
      setUrlPathStrategyImpl(strategy);

  /// Find the current GoRouter in the widget tree.
  static GoRouter of(BuildContext context) {
    final InheritedGoRouter? inherited =
        context.dependOnInheritedWidgetOfExactType<InheritedGoRouter>();
    assert(inherited != null, 'No GoRouter found in context');
    return inherited!.goRouter;
  }

  /// The [Navigator] pushed `route`.
  @override
  void didPush(Route<dynamic> route, Route<dynamic>? previousRoute) =>
      notifyListeners();

  /// The [Navigator] popped `route`.
  @override
  void didPop(Route<dynamic> route, Route<dynamic>? previousRoute) =>
      notifyListeners();

  /// The [Navigator] removed `route`.
  @override
  void didRemove(Route<dynamic> route, Route<dynamic>? previousRoute) =>
      notifyListeners();

  /// The [Navigator] replaced `oldRoute` with `newRoute`.
  @override
  void didReplace({Route<dynamic>? newRoute, Route<dynamic>? oldRoute}) =>
      notifyListeners();

  @override
  void dispose() {
    _routeInformationProvider.dispose();
    _routerDelegate.dispose();
    super.dispose();
  }

  String _effectiveInitialLocation(String? initialLocation) {
    final String platformDefault =
        WidgetsBinding.instance.platformDispatcher.defaultRouteName;
    if (initialLocation == null) {
      return platformDefault;
    } else if (platformDefault == '/') {
      return initialLocation;
    } else {
      return platformDefault;
    }
  }
}<|MERGE_RESOLUTION|>--- conflicted
+++ resolved
@@ -193,29 +193,16 @@
   /// Push a URI location onto the page stack w/ optional query parameters and
   /// a promise, e.g.
   /// `/family/f2/person/p1?color=blue`
-<<<<<<< HEAD
-  Future<dynamic> pushAsync(String location, {Object? extra}) async {
-=======
   Future<T?> pushAsync<T extends Object?>(String location,
       {Object? extra}) async {
->>>>>>> 2c56459b
     assert(() {
       log.info('pushing $location');
       return true;
     }());
-<<<<<<< HEAD
-    _routeInformationParser
-        .parseRouteInformation(
-            DebugGoRouteInformation(location: location, state: extra))
-        .then<void>((RouteMatchList matches) {
-      _routerDelegate.pushAsync(matches.last);
-    });
-=======
     final RouteMatchList matches =
         await _routeInformationParser.parseRouteInformation(
             DebugGoRouteInformation(location: location, state: extra));
     return _routerDelegate.pushAsync<T>(matches.last);
->>>>>>> 2c56459b
   }
 
   /// Push a named route onto the page stack w/ optional parameters, e.g.
@@ -234,21 +221,13 @@
   /// Push a named route onto the page stack w/ optional parameters and a
   /// promise, e.g.
   /// `name='person', params={'fid': 'f2', 'pid': 'p1'}`
-<<<<<<< HEAD
-  Future<dynamic> pushNamedAsync(
-=======
   Future<T?> pushNamedAsync<T extends Object?>(
->>>>>>> 2c56459b
     String name, {
     Map<String, String> params = const <String, String>{},
     Map<String, String> queryParams = const <String, String>{},
     Object? extra,
   }) =>
-<<<<<<< HEAD
-      pushAsync(
-=======
       pushAsync<T>(
->>>>>>> 2c56459b
         namedLocation(name, params: params, queryParams: queryParams),
         extra: extra,
       );
@@ -257,11 +236,7 @@
   bool canPop() => _routerDelegate.canPop();
 
   /// Pop the top page off the GoRouter's page stack.
-<<<<<<< HEAD
-  void pop([dynamic result]) {
-=======
   void pop<T extends Object?>([T? result]) {
->>>>>>> 2c56459b
     assert(() {
       log.info('popping $location');
       return true;
