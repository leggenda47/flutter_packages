// Copyright 2013 The Flutter Authors. All rights reserved.
// Use of this source code is governed by a BSD-style license that can be
// found in the LICENSE file.

import 'dart:async';

import 'package:flutter/widgets.dart';

import 'configuration.dart';
import 'delegate.dart';
import 'information_provider.dart';
import 'logging.dart';
import 'matching.dart';
import 'misc/inherited_router.dart';
import 'parser.dart';
import 'typedefs.dart';

/// The route configuration for the app.
///
/// The `routes` list specifies the top-level routes for the app. It must not be
/// empty and must contain an [GoRouter] to match `/`.
///
/// See the [Get
/// started](https://github.com/flutter/packages/blob/main/packages/go_router/example/lib/main.dart)
/// example, which shows an app with a simple route configuration.
///
<<<<<<< HEAD
/// The [redirect] callback allows the app to redirect to a new location.
/// Alternatively, you can specify a redirect for an individual route using
/// [GoRoute.redirect]. If [BuildContext.dependOnInheritedWidgetOfExactType] is
/// used during the redirection (which is how `of` methods are usually
/// implemented), a re-evaluation will be triggered when the [InheritedWidget]
/// changes.
///
/// See also:
/// * [Configuration](https://pub.dev/documentation/go_router/latest/topics/Configuration-topic.html)
/// * [GoRoute], which provides APIs to define the routing table.
/// * [examples](https://github.com/flutter/packages/tree/main/packages/go_router/example),
=======
/// See [Routes](https://github.com/flutter/packages/blob/main/packages/go_router_flow/example/lib/main.dart)
/// for an example of defining a simple routing table.
///
/// See [Sub-routes](https://github.com/flutter/packages/blob/main/packages/go_router_flow/example/lib/sub_routes.dart)
/// for an example of defining a multi-level routing table.
///
/// The `redirect` does top-level redirection before the URIs are parsed by
/// the `routes`. Consider using [GoRoute.redirect] for individual route
/// redirection. If [BuildContext.dependOnInheritedWidgetOfExactType] is used
/// during the redirection (which is how `of` methods are usually implemented),
/// a re-evaluation will be triggered when the [InheritedWidget] changes.
///
/// See also:
///  * [GoRoute], which provides APIs to define the routing table.
///  * [examples](https://github.com/flutter/packages/tree/main/packages/go_router_flow/example),
>>>>>>> ce29ba7a
///    which contains examples for different routing scenarios.
/// {@category Get started}
/// {@category Upgrading}
/// {@category Configuration}
/// {@category Navigation}
/// {@category Redirection}
/// {@category Web}
/// {@category Deep linking}
/// {@category Error handling}
/// {@category Named routes}
class GoRouter extends ChangeNotifier implements RouterConfig<RouteMatchList> {
  /// Default constructor to configure a GoRouter with a routes builder
  /// and an error page builder.
  ///
  /// The `routes` must not be null and must contain an [GoRouter] to match `/`.
  GoRouter({
    required List<RouteBase> routes,
    // TODO(johnpryan): Change to a route, improve error API
    // See https://github.com/flutter/flutter/issues/108144
    GoRouterPageBuilder? errorPageBuilder,
    GoRouterWidgetBuilder? errorBuilder,
    GoRouterRedirect? redirect,
    Listenable? refreshListenable,
    int redirectLimit = 5,
    bool routerNeglect = false,
    String? initialLocation,
    List<NavigatorObserver>? observers,
    bool debugLogDiagnostics = false,
    GlobalKey<NavigatorState>? navigatorKey,
    String? restorationScopeId,
  }) : backButtonDispatcher = RootBackButtonDispatcher() {
    setLogging(enabled: debugLogDiagnostics);
    WidgetsFlutterBinding.ensureInitialized();

    navigatorKey ??= GlobalKey<NavigatorState>();

    _routeConfiguration = RouteConfiguration(
      routes: routes,
      topRedirect: redirect ?? (_, __) => null,
      redirectLimit: redirectLimit,
      navigatorKey: navigatorKey,
    );

    _routeInformationParser = GoRouteInformationParser(
      configuration: _routeConfiguration,
      debugRequireGoRouteInformationProvider: true,
    );

    _routeInformationProvider = GoRouteInformationProvider(
        initialRouteInformation: RouteInformation(
            location: _effectiveInitialLocation(initialLocation)),
        refreshListenable: refreshListenable);

    _routerDelegate = GoRouterDelegate(
      configuration: _routeConfiguration,
      errorPageBuilder: errorPageBuilder,
      errorBuilder: errorBuilder,
      routerNeglect: routerNeglect,
      observers: <NavigatorObserver>[
        ...observers ?? <NavigatorObserver>[],
      ],
      restorationScopeId: restorationScopeId,
      // wrap the returned Navigator to enable GoRouter.of(context).go() et al,
      // allowing the caller to wrap the navigator themselves
      builderWithNav: (BuildContext context, Widget child) =>
          InheritedGoRouter(goRouter: this, child: child),
    );
    _routerDelegate.addListener(_handleStateMayChange);

    assert(() {
      log.info('setting initial location $initialLocation');
      return true;
    }());
  }

  late final RouteConfiguration _routeConfiguration;
  late final GoRouteInformationParser _routeInformationParser;
  late final GoRouterDelegate _routerDelegate;
  late final GoRouteInformationProvider _routeInformationProvider;

  @override
  final BackButtonDispatcher backButtonDispatcher;

  /// The router delegate. Provide this to the MaterialApp or CupertinoApp's
  /// `.router()` constructor
  @override
  GoRouterDelegate get routerDelegate => _routerDelegate;

  /// The route information provider used by [GoRouter].
  @override
  GoRouteInformationProvider get routeInformationProvider =>
      _routeInformationProvider;

  /// The route information parser used by [GoRouter].
  @override
  GoRouteInformationParser get routeInformationParser =>
      _routeInformationParser;

  /// The route configuration. Used for testing.
  // TODO(johnpryan): Remove this, integration tests shouldn't need access
  @visibleForTesting
  RouteConfiguration get routeConfiguration => _routeConfiguration;

  /// Gets the current location.
  // TODO(chunhtai): deprecates this once go_router_builder is migrated to
  // GoRouterState.of.
  String get location => _location;
  String _location = '/';

  /// Returns `true` if there is at least two or more route can be pop.
  bool canPop() => _routerDelegate.canPop();

  void _handleStateMayChange() {
    final String newLocation;
    if (routerDelegate.currentConfiguration.isNotEmpty &&
        routerDelegate.currentConfiguration.matches.last
            is ImperativeRouteMatch) {
      newLocation = (routerDelegate.currentConfiguration.matches.last
              as ImperativeRouteMatch)
          .matches
          .uri
          .toString();
    } else {
      newLocation = _routerDelegate.currentConfiguration.uri.toString();
    }
    if (_location != newLocation) {
      _location = newLocation;
      notifyListeners();
    }
  }

  /// Get a location from route name and parameters.
  /// This is useful for redirecting to a named location.
  String namedLocation(
    String name, {
    Map<String, String> params = const <String, String>{},
    Map<String, dynamic> queryParams = const <String, dynamic>{},
  }) =>
      _routeInformationParser.configuration.namedLocation(
        name,
        params: params,
        queryParams: queryParams,
      );

  /// Navigate to a URI location w/ optional query parameters, e.g.
  /// `/family/f2/person/p1?color=blue`
  void go(String location, {Object? extra}) {
    assert(() {
      log.info('going to $location');
      return true;
    }());
    _routeInformationProvider.value =
        RouteInformation(location: location, state: extra);
  }

  /// Navigate to a named route w/ optional parameters, e.g.
  /// `name='person', params={'fid': 'f2', 'pid': 'p1'}`
  /// Navigate to the named route.
  void goNamed(
    String name, {
    Map<String, String> params = const <String, String>{},
    Map<String, dynamic> queryParams = const <String, dynamic>{},
    Object? extra,
  }) =>
      go(
        namedLocation(name, params: params, queryParams: queryParams),
        extra: extra,
      );

  /// Push a URI location onto the page stack w/ optional query parameters
  /// and promise, e.g. `/family/f2/person/p1?color=blue`.
  Future<T?> push<T extends Object?>(String location, {Object? extra}) async {
    assert(() {
      log.info('pushing $location');
      return true;
    }());
<<<<<<< HEAD
    _routeInformationParser
        .parseRouteInformationWithDependencies(
      RouteInformation(location: location, state: extra),
      // TODO(chunhtai): avoid accessing the context directly through global key.
      // https://github.com/flutter/flutter/issues/99112
      _routerDelegate.navigatorKey.currentContext!,
    )
        .then<void>((RouteMatchList matches) {
      _routerDelegate.push(matches);
    });
=======
    final RouteMatchList matchList =
        await _routeInformationParser.parseRouteInformationWithDependencies(
      DebugGoRouteInformation(location: location, state: extra),
      // TODO(chunhtai): avoid accessing the context directly through global key.
      // https://github.com/flutter/flutter/issues/99112
      _routerDelegate.navigatorKey.currentContext!,
    );

    return _routerDelegate.push<T?>(matchList.last);
>>>>>>> ce29ba7a
  }

  /// Push a named route asynchronously onto the page stack w/ optional
  /// parameters and promise.
  Future<T?> pushNamed<T extends Object?>(
    String name, {
    Map<String, String> params = const <String, String>{},
    Map<String, dynamic> queryParams = const <String, dynamic>{},
    Object? extra,
  }) =>
      push<T?>(
        namedLocation(name, params: params, queryParams: queryParams),
        extra: extra,
      );

  /// Returns `true` if there is more than 1 page on the stack.
  bool canPop() => _routerDelegate.canPop();

  /// Pop the top page off the GoRouter's page stack.
  void pop<T extends Object?>([T? result]) {
    assert(() {
      log.info('popping $location');
      return true;
    }());
    routerDelegate.pop(result);
  }

  /// Replaces the top-most page of the page stack with the given URL location
  /// w/ optional query parameters, e.g. `/family/f2/person/p1?color=blue`.
  ///
  /// See also:
  /// * [go] which navigates to the location.
  /// * [push] which pushes the location onto the page stack.
<<<<<<< HEAD
  void replace(String location, {Object? extra}) {
    routeInformationParser
        .parseRouteInformationWithDependencies(
      RouteInformation(location: location, state: extra),
      // TODO(chunhtai): avoid accessing the context directly through global key.
      // https://github.com/flutter/flutter/issues/99112
      _routerDelegate.navigatorKey.currentContext!,
    )
        .then<void>((RouteMatchList matchList) {
      routerDelegate.replace(matchList);
    });
=======
  Future<T?> replace<T extends Object?>(String location,
      {Object? extra}) async {
    final RouteMatchList matchList =
        await routeInformationParser.parseRouteInformationWithDependencies(
      DebugGoRouteInformation(location: location, state: extra),
      // TODO(chunhtai): avoid accessing the context directly through global key.
      // https://github.com/flutter/flutter/issues/99112
      _routerDelegate.navigatorKey.currentContext!,
    );

    return routerDelegate.replace<T?>(matchList.matches.last);
>>>>>>> ce29ba7a
  }

  /// Replaces the top-most page of the page stack with the named route w/
  /// optional parameters, e.g. `name='person', params={'fid': 'f2', 'pid':
  /// 'p1'}`.
  ///
  /// See also:
  /// * [goNamed] which navigates a named route.
  /// * [pushNamed] which pushes a named route onto the page stack.
  Future<T?> replaceNamed<T extends Object?>(
    String name, {
    Map<String, String> params = const <String, String>{},
    Map<String, dynamic> queryParams = const <String, dynamic>{},
    Object? extra,
<<<<<<< HEAD
  }) {
    replace(
      namedLocation(name, params: params, queryParams: queryParams),
      extra: extra,
    );
  }

  /// Pop the top-most route off the current screen.
  ///
  /// If the top-most route is a pop up or dialog, this method pops it instead
  /// of any GoRoute under it.
  void pop<T extends Object?>([T? result]) {
    assert(() {
      log.info('popping $location');
      return true;
    }());
    _routerDelegate.pop<T>(result);
  }
=======
  }) =>
      replace<T?>(
        namedLocation(name, params: params, queryParams: queryParams),
        extra: extra,
      );
>>>>>>> ce29ba7a

  /// Refresh the route.
  void refresh() {
    assert(() {
      log.info('refreshing $location');
      return true;
    }());
    _routeInformationProvider.notifyListeners();
  }

  /// Find the current GoRouter in the widget tree.
  static GoRouter of(BuildContext context) {
    final InheritedGoRouter? inherited =
        context.dependOnInheritedWidgetOfExactType<InheritedGoRouter>();
    assert(inherited != null, 'No GoRouter found in context');
    return inherited!.goRouter;
  }

  @override
  void dispose() {
    _routeInformationProvider.dispose();
    _routerDelegate.removeListener(_handleStateMayChange);
    _routerDelegate.dispose();
    super.dispose();
  }

  String _effectiveInitialLocation(String? initialLocation) {
    final String platformDefault =
        WidgetsBinding.instance.platformDispatcher.defaultRouteName;
    if (initialLocation == null) {
      return platformDefault;
    } else if (platformDefault == '/') {
      return initialLocation;
    } else {
      return platformDefault;
    }
  }
}<|MERGE_RESOLUTION|>--- conflicted
+++ resolved
@@ -24,7 +24,6 @@
 /// started](https://github.com/flutter/packages/blob/main/packages/go_router/example/lib/main.dart)
 /// example, which shows an app with a simple route configuration.
 ///
-<<<<<<< HEAD
 /// The [redirect] callback allows the app to redirect to a new location.
 /// Alternatively, you can specify a redirect for an individual route using
 /// [GoRoute.redirect]. If [BuildContext.dependOnInheritedWidgetOfExactType] is
@@ -36,23 +35,6 @@
 /// * [Configuration](https://pub.dev/documentation/go_router/latest/topics/Configuration-topic.html)
 /// * [GoRoute], which provides APIs to define the routing table.
 /// * [examples](https://github.com/flutter/packages/tree/main/packages/go_router/example),
-=======
-/// See [Routes](https://github.com/flutter/packages/blob/main/packages/go_router_flow/example/lib/main.dart)
-/// for an example of defining a simple routing table.
-///
-/// See [Sub-routes](https://github.com/flutter/packages/blob/main/packages/go_router_flow/example/lib/sub_routes.dart)
-/// for an example of defining a multi-level routing table.
-///
-/// The `redirect` does top-level redirection before the URIs are parsed by
-/// the `routes`. Consider using [GoRoute.redirect] for individual route
-/// redirection. If [BuildContext.dependOnInheritedWidgetOfExactType] is used
-/// during the redirection (which is how `of` methods are usually implemented),
-/// a re-evaluation will be triggered when the [InheritedWidget] changes.
-///
-/// See also:
-///  * [GoRoute], which provides APIs to define the routing table.
-///  * [examples](https://github.com/flutter/packages/tree/main/packages/go_router_flow/example),
->>>>>>> ce29ba7a
 ///    which contains examples for different routing scenarios.
 /// {@category Get started}
 /// {@category Upgrading}
@@ -229,28 +211,16 @@
       log.info('pushing $location');
       return true;
     }());
-<<<<<<< HEAD
-    _routeInformationParser
+    return _routeInformationParser
         .parseRouteInformationWithDependencies(
       RouteInformation(location: location, state: extra),
       // TODO(chunhtai): avoid accessing the context directly through global key.
       // https://github.com/flutter/flutter/issues/99112
       _routerDelegate.navigatorKey.currentContext!,
     )
-        .then<void>((RouteMatchList matches) {
-      _routerDelegate.push(matches);
+        .then((RouteMatchList matches) {
+      return _routerDelegate.push<T?>(matches);
     });
-=======
-    final RouteMatchList matchList =
-        await _routeInformationParser.parseRouteInformationWithDependencies(
-      DebugGoRouteInformation(location: location, state: extra),
-      // TODO(chunhtai): avoid accessing the context directly through global key.
-      // https://github.com/flutter/flutter/issues/99112
-      _routerDelegate.navigatorKey.currentContext!,
-    );
-
-    return _routerDelegate.push<T?>(matchList.last);
->>>>>>> ce29ba7a
   }
 
   /// Push a named route asynchronously onto the page stack w/ optional
@@ -266,49 +236,23 @@
         extra: extra,
       );
 
-  /// Returns `true` if there is more than 1 page on the stack.
-  bool canPop() => _routerDelegate.canPop();
-
-  /// Pop the top page off the GoRouter's page stack.
-  void pop<T extends Object?>([T? result]) {
-    assert(() {
-      log.info('popping $location');
-      return true;
-    }());
-    routerDelegate.pop(result);
-  }
-
   /// Replaces the top-most page of the page stack with the given URL location
   /// w/ optional query parameters, e.g. `/family/f2/person/p1?color=blue`.
   ///
   /// See also:
   /// * [go] which navigates to the location.
   /// * [push] which pushes the location onto the page stack.
-<<<<<<< HEAD
-  void replace(String location, {Object? extra}) {
-    routeInformationParser
+  Future<T?> replace<T extends Object?>(String location, {Object? extra}) {
+    return routeInformationParser
         .parseRouteInformationWithDependencies(
       RouteInformation(location: location, state: extra),
       // TODO(chunhtai): avoid accessing the context directly through global key.
       // https://github.com/flutter/flutter/issues/99112
       _routerDelegate.navigatorKey.currentContext!,
     )
-        .then<void>((RouteMatchList matchList) {
-      routerDelegate.replace(matchList);
+        .then((RouteMatchList matchList) {
+      return routerDelegate.replace<T?>(matchList);
     });
-=======
-  Future<T?> replace<T extends Object?>(String location,
-      {Object? extra}) async {
-    final RouteMatchList matchList =
-        await routeInformationParser.parseRouteInformationWithDependencies(
-      DebugGoRouteInformation(location: location, state: extra),
-      // TODO(chunhtai): avoid accessing the context directly through global key.
-      // https://github.com/flutter/flutter/issues/99112
-      _routerDelegate.navigatorKey.currentContext!,
-    );
-
-    return routerDelegate.replace<T?>(matchList.matches.last);
->>>>>>> ce29ba7a
   }
 
   /// Replaces the top-most page of the page stack with the named route w/
@@ -323,9 +267,8 @@
     Map<String, String> params = const <String, String>{},
     Map<String, dynamic> queryParams = const <String, dynamic>{},
     Object? extra,
-<<<<<<< HEAD
   }) {
-    replace(
+    return replace<T?>(
       namedLocation(name, params: params, queryParams: queryParams),
       extra: extra,
     );
@@ -342,13 +285,6 @@
     }());
     _routerDelegate.pop<T>(result);
   }
-=======
-  }) =>
-      replace<T?>(
-        namedLocation(name, params: params, queryParams: queryParams),
-        extra: extra,
-      );
->>>>>>> ce29ba7a
 
   /// Refresh the route.
   void refresh() {
