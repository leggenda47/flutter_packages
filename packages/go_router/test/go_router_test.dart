// Copyright 2013 The Flutter Authors. All rights reserved.
// Use of this source code is governed by a BSD-style license that can be
// found in the LICENSE file.

// ignore_for_file: cascade_invocations, diagnostic_describe_all_properties

import 'dart:async';

import 'package:flutter/material.dart';
import 'package:flutter_test/flutter_test.dart';
import 'package:go_router/go_router.dart';
import 'package:go_router/src/delegate.dart';
import 'package:go_router/src/match.dart';
import 'package:logging/logging.dart';

import 'test_helpers.dart';

const bool enableLogs = true;
final Logger log = Logger('GoRouter tests');

void main() {
  if (enableLogs)
    Logger.root.onRecord.listen((LogRecord e) => debugPrint('$e'));

  group('path routes', () {
    testWidgets('match home route', (WidgetTester tester) async {
      final List<GoRoute> routes = <GoRoute>[
        GoRoute(
            path: '/',
            builder: (BuildContext context, GoRouterState state) =>
                const HomeScreen()),
      ];

      final GoRouter router = await createRouter(routes, tester);
      final List<RouteMatch> matches = router.routerDelegate.matches.matches;
      expect(matches, hasLength(1));
      expect(matches.first.fullpath, '/');
      expect(router.screenFor(matches.first).runtimeType, HomeScreen);
    });

    testWidgets('If there is more than one route to match, use the first match',
        (WidgetTester tester) async {
      final List<GoRoute> routes = <GoRoute>[
        GoRoute(path: '/', builder: dummy),
        GoRoute(path: '/', builder: dummy),
      ];

      final GoRouter router = await createRouter(routes, tester);
      router.go('/');
      final List<RouteMatch> matches = router.routerDelegate.matches.matches;
      expect(matches, hasLength(1));
      expect(matches.first.fullpath, '/');
      expect(router.screenFor(matches.first).runtimeType, DummyScreen);
    });

    test('empty path', () {
      expect(() {
        GoRoute(path: '');
      }, throwsA(isAssertionError));
    });

    test('leading / on sub-route', () {
      expect(() {
        GoRoute(
          path: '/',
          builder: dummy,
          routes: <GoRoute>[
            GoRoute(
              path: '/foo',
              builder: dummy,
            ),
          ],
        );
      }, throwsA(isAssertionError));
    });

    test('trailing / on sub-route', () {
      expect(() {
        GoRoute(
          path: '/',
          builder: dummy,
          routes: <GoRoute>[
            GoRoute(
              path: 'foo/',
              builder: dummy,
            ),
          ],
        );
      }, throwsA(isAssertionError));
    });

    testWidgets('lack of leading / on top-level route',
        (WidgetTester tester) async {
      await expectLater(() async {
        final List<GoRoute> routes = <GoRoute>[
          GoRoute(path: 'foo', builder: dummy),
        ];
        await createRouter(routes, tester);
      }, throwsA(isAssertionError));
    });

    testWidgets('match no routes', (WidgetTester tester) async {
      final List<GoRoute> routes = <GoRoute>[
        GoRoute(path: '/', builder: dummy),
      ];

      final GoRouter router = await createRouter(routes, tester);
      router.go('/foo');
      await tester.pumpAndSettle();
      final List<RouteMatch> matches = router.routerDelegate.matches.matches;
      expect(matches, hasLength(1));
      expect(router.screenFor(matches.first).runtimeType, TestErrorScreen);
    });

    testWidgets('match 2nd top level route', (WidgetTester tester) async {
      final List<GoRoute> routes = <GoRoute>[
        GoRoute(
            path: '/',
            builder: (BuildContext context, GoRouterState state) =>
                const HomeScreen()),
        GoRoute(
            path: '/login',
            builder: (BuildContext context, GoRouterState state) =>
                const LoginScreen()),
      ];

      final GoRouter router = await createRouter(routes, tester);
      router.go('/login');
      final List<RouteMatch> matches = router.routerDelegate.matches.matches;
      expect(matches, hasLength(1));
      expect(matches.first.subloc, '/login');
      expect(router.screenFor(matches.first).runtimeType, LoginScreen);
    });

    testWidgets('match 2nd top level route with subroutes',
        (WidgetTester tester) async {
      final List<GoRoute> routes = <GoRoute>[
        GoRoute(
          path: '/',
          builder: (BuildContext context, GoRouterState state) =>
              const HomeScreen(),
          routes: <GoRoute>[
            GoRoute(
                path: 'page1',
                builder: (BuildContext context, GoRouterState state) =>
                    const Page1Screen())
          ],
        ),
        GoRoute(
            path: '/login',
            builder: (BuildContext context, GoRouterState state) =>
                const LoginScreen()),
      ];

      final GoRouter router = await createRouter(routes, tester);
      router.go('/login');
      final List<RouteMatch> matches = router.routerDelegate.matches.matches;
      expect(matches, hasLength(1));
      expect(matches.first.subloc, '/login');
      expect(router.screenFor(matches.first).runtimeType, LoginScreen);
    });

    testWidgets('match top level route when location has trailing /',
        (WidgetTester tester) async {
      final List<GoRoute> routes = <GoRoute>[
        GoRoute(
          path: '/',
          builder: (BuildContext context, GoRouterState state) =>
              const HomeScreen(),
        ),
        GoRoute(
          path: '/login',
          builder: (BuildContext context, GoRouterState state) =>
              const LoginScreen(),
        ),
      ];

      final GoRouter router = await createRouter(routes, tester);
      router.go('/login/');
      final List<RouteMatch> matches = router.routerDelegate.matches.matches;
      print(matches);
      expect(matches, hasLength(1));
      expect(matches.first.subloc, '/login');
      expect(router.screenFor(matches.first).runtimeType, LoginScreen);
    });

    testWidgets('match top level route when location has trailing / (2)',
        (WidgetTester tester) async {
      final List<GoRoute> routes = <GoRoute>[
        GoRoute(path: '/profile', redirect: (_) => '/profile/foo'),
        GoRoute(path: '/profile/:kind', builder: dummy),
      ];

      final GoRouter router = await createRouter(routes, tester);
      router.go('/profile/');
      final List<RouteMatch> matches = router.routerDelegate.matches.matches;
      expect(matches, hasLength(1));
      expect(matches.first.subloc, '/profile/foo');
      expect(router.screenFor(matches.first).runtimeType, DummyScreen);
    });

    testWidgets('match top level route when location has trailing / (3)',
        (WidgetTester tester) async {
      final List<GoRoute> routes = <GoRoute>[
        GoRoute(path: '/profile', redirect: (_) => '/profile/foo'),
        GoRoute(path: '/profile/:kind', builder: dummy),
      ];

      final GoRouter router = await createRouter(routes, tester);
      router.go('/profile/?bar=baz');
      final List<RouteMatch> matches = router.routerDelegate.matches.matches;
      expect(matches, hasLength(1));
      expect(matches.first.subloc, '/profile/foo');
      expect(router.screenFor(matches.first).runtimeType, DummyScreen);
    });

    testWidgets('match sub-route', (WidgetTester tester) async {
      final List<GoRoute> routes = <GoRoute>[
        GoRoute(
          path: '/',
          builder: (BuildContext context, GoRouterState state) =>
              const HomeScreen(),
          routes: <GoRoute>[
            GoRoute(
              path: 'login',
              builder: (BuildContext context, GoRouterState state) =>
                  const LoginScreen(),
            ),
          ],
        ),
      ];

      final GoRouter router = await createRouter(routes, tester);
      router.go('/login');
      final List<RouteMatch> matches = router.routerDelegate.matches.matches;
      expect(matches.length, 2);
      expect(matches.first.subloc, '/');
      expect(router.screenFor(matches.first).runtimeType, HomeScreen);
      expect(matches[1].subloc, '/login');
      expect(router.screenFor(matches[1]).runtimeType, LoginScreen);
    });

    testWidgets('match sub-routes', (WidgetTester tester) async {
      final List<GoRoute> routes = <GoRoute>[
        GoRoute(
          path: '/',
          builder: (BuildContext context, GoRouterState state) =>
              const HomeScreen(),
          routes: <GoRoute>[
            GoRoute(
              path: 'family/:fid',
              builder: (BuildContext context, GoRouterState state) =>
                  const FamilyScreen('dummy'),
              routes: <GoRoute>[
                GoRoute(
                  path: 'person/:pid',
                  builder: (BuildContext context, GoRouterState state) =>
                      const PersonScreen('dummy', 'dummy'),
                ),
              ],
            ),
            GoRoute(
              path: 'login',
              builder: (BuildContext context, GoRouterState state) =>
                  const LoginScreen(),
            ),
          ],
        ),
      ];

      final GoRouter router = await createRouter(routes, tester);
      {
        final List<RouteMatch> matches = router.routerDelegate.matches.matches;
        expect(matches, hasLength(1));
        expect(matches.first.fullpath, '/');
        expect(router.screenFor(matches.first).runtimeType, HomeScreen);
      }

      router.go('/login');
      {
        final List<RouteMatch> matches = router.routerDelegate.matches.matches;
        expect(matches.length, 2);
        expect(matches.first.subloc, '/');
        expect(router.screenFor(matches.first).runtimeType, HomeScreen);
        expect(matches[1].subloc, '/login');
        expect(router.screenFor(matches[1]).runtimeType, LoginScreen);
      }

      router.go('/family/f2');
      {
        final List<RouteMatch> matches = router.routerDelegate.matches.matches;
        expect(matches.length, 2);
        expect(matches.first.subloc, '/');
        expect(router.screenFor(matches.first).runtimeType, HomeScreen);
        expect(matches[1].subloc, '/family/f2');
        expect(router.screenFor(matches[1]).runtimeType, FamilyScreen);
      }

      router.go('/family/f2/person/p1');
      {
        final List<RouteMatch> matches = router.routerDelegate.matches.matches;
        expect(matches.length, 3);
        expect(matches.first.subloc, '/');
        expect(router.screenFor(matches.first).runtimeType, HomeScreen);
        expect(matches[1].subloc, '/family/f2');
        expect(router.screenFor(matches[1]).runtimeType, FamilyScreen);
        expect(matches[2].subloc, '/family/f2/person/p1');
        expect(router.screenFor(matches[2]).runtimeType, PersonScreen);
      }
    });

    testWidgets('return first matching route if too many subroutes',
        (WidgetTester tester) async {
      final List<GoRoute> routes = <GoRoute>[
        GoRoute(
          path: '/',
          builder: (BuildContext context, GoRouterState state) =>
              const HomeScreen(),
          routes: <GoRoute>[
            GoRoute(
              path: 'foo/bar',
              builder: (BuildContext context, GoRouterState state) =>
                  const FamilyScreen(''),
            ),
            GoRoute(
              path: 'bar',
              builder: (BuildContext context, GoRouterState state) =>
                  const Page1Screen(),
            ),
            GoRoute(
              path: 'foo',
              builder: (BuildContext context, GoRouterState state) =>
                  const Page2Screen(),
              routes: <GoRoute>[
                GoRoute(
                  path: 'bar',
                  builder: (BuildContext context, GoRouterState state) =>
                      const LoginScreen(),
                ),
              ],
            ),
          ],
        ),
      ];

      final GoRouter router = await createRouter(routes, tester);
      router.go('/bar');
      List<RouteMatch> matches = router.routerDelegate.matches.matches;
      expect(matches, hasLength(2));
      expect(router.screenFor(matches[1]).runtimeType, Page1Screen);

      router.go('/foo/bar');
      matches = router.routerDelegate.matches.matches;
      expect(matches, hasLength(2));
      expect(router.screenFor(matches[1]).runtimeType, FamilyScreen);

      router.go('/foo');
      matches = router.routerDelegate.matches.matches;
      expect(matches, hasLength(2));
      expect(router.screenFor(matches[1]).runtimeType, Page2Screen);
    });

    testWidgets('router state', (WidgetTester tester) async {
      final List<GoRoute> routes = <GoRoute>[
        GoRoute(
          name: 'home',
          path: '/',
          builder: (BuildContext context, GoRouterState state) {
            expect(state.location, '/');
            expect(state.subloc, '/');
            expect(state.name, 'home');
            expect(state.path, '/');
            expect(state.fullpath, '/');
            expect(state.params, <String, String>{});
            expect(state.error, null);
            if (state.extra != null) {
              expect(state.extra! as int, 1);
            }
            return const HomeScreen();
          },
          routes: <GoRoute>[
            GoRoute(
              name: 'login',
              path: 'login',
              builder: (BuildContext context, GoRouterState state) {
                expect(state.location, '/login');
                expect(state.subloc, '/login');
                expect(state.name, 'login');
                expect(state.path, 'login');
                expect(state.fullpath, '/login');
                expect(state.params, <String, String>{});
                expect(state.error, null);
                expect(state.extra! as int, 2);
                return const LoginScreen();
              },
            ),
            GoRoute(
              name: 'family',
              path: 'family/:fid',
              builder: (BuildContext context, GoRouterState state) {
                expect(
                  state.location,
                  anyOf(<String>['/family/f2', '/family/f2/person/p1']),
                );
                expect(state.subloc, '/family/f2');
                expect(state.name, 'family');
                expect(state.path, 'family/:fid');
                expect(state.fullpath, '/family/:fid');
                expect(state.params, <String, String>{'fid': 'f2'});
                expect(state.error, null);
                expect(state.extra! as int, 3);
                return FamilyScreen(state.params['fid']!);
              },
              routes: <GoRoute>[
                GoRoute(
                  name: 'person',
                  path: 'person/:pid',
                  builder: (BuildContext context, GoRouterState state) {
                    expect(state.location, '/family/f2/person/p1');
                    expect(state.subloc, '/family/f2/person/p1');
                    expect(state.name, 'person');
                    expect(state.path, 'person/:pid');
                    expect(state.fullpath, '/family/:fid/person/:pid');
                    expect(
                      state.params,
                      <String, String>{'fid': 'f2', 'pid': 'p1'},
                    );
                    expect(state.error, null);
                    expect(state.extra! as int, 4);
                    return PersonScreen(
                        state.params['fid']!, state.params['pid']!);
                  },
                ),
              ],
            ),
          ],
        ),
      ];

      final GoRouter router = await createRouter(routes, tester);
      router.go('/', extra: 1);
      await tester.pump();
      router.push('/login', extra: 2);
      await tester.pump();
      router.push('/family/f2', extra: 3);
      await tester.pump();
      router.push('/family/f2/person/p1', extra: 4);
      await tester.pump();
    });

    testWidgets('match path case insensitively', (WidgetTester tester) async {
      final List<GoRoute> routes = <GoRoute>[
        GoRoute(
          path: '/',
          builder: (BuildContext context, GoRouterState state) =>
              const HomeScreen(),
        ),
        GoRoute(
          path: '/family/:fid',
          builder: (BuildContext context, GoRouterState state) =>
              FamilyScreen(state.params['fid']!),
        ),
      ];

      final GoRouter router = await createRouter(routes, tester);
      const String loc = '/FaMiLy/f2';
      router.go(loc);
      final List<RouteMatch> matches = router.routerDelegate.matches.matches;

      // NOTE: match the lower case, since subloc is canonicalized to match the
      // path case whereas the location can be any case; so long as the path
      // produces a match regardless of the location case, we win!
      expect(router.location.toLowerCase(), loc.toLowerCase());

      expect(matches, hasLength(1));
      expect(router.screenFor(matches.first).runtimeType, FamilyScreen);
    });

    testWidgets(
        'If there is more than one route to match, use the first match.',
        (WidgetTester tester) async {
      final List<GoRoute> routes = <GoRoute>[
        GoRoute(path: '/', builder: dummy),
        GoRoute(path: '/page1', builder: dummy),
        GoRoute(path: '/page1', builder: dummy),
        GoRoute(path: '/:ok', builder: dummy),
      ];

      final GoRouter router = await createRouter(routes, tester);
      router.go('/user');
      final List<RouteMatch> matches = router.routerDelegate.matches.matches;
      expect(matches, hasLength(1));
      expect(router.screenFor(matches.first).runtimeType, DummyScreen);
    });
  });

  group('named routes', () {
    testWidgets('match home route', (WidgetTester tester) async {
      final List<GoRoute> routes = <GoRoute>[
        GoRoute(
            name: 'home',
            path: '/',
            builder: (BuildContext context, GoRouterState state) =>
                const HomeScreen()),
      ];

      final GoRouter router = await createRouter(routes, tester);
      router.goNamed('home');
    });

    testWidgets('match too many routes', (WidgetTester tester) async {
      final List<GoRoute> routes = <GoRoute>[
        GoRoute(name: 'home', path: '/', builder: dummy),
        GoRoute(name: 'home', path: '/', builder: dummy),
      ];

      await expectLater(() async {
        await createRouter(routes, tester);
      }, throwsA(isAssertionError));
    });

    test('empty name', () {
      expect(() {
        GoRoute(name: '', path: '/');
      }, throwsA(isAssertionError));
    });

    testWidgets('match no routes', (WidgetTester tester) async {
      await expectLater(() async {
        final List<GoRoute> routes = <GoRoute>[
          GoRoute(name: 'home', path: '/', builder: dummy),
        ];
        final GoRouter router = await createRouter(routes, tester);
        router.goNamed('work');
      }, throwsA(isAssertionError));
    });

    testWidgets('match 2nd top level route', (WidgetTester tester) async {
      final List<GoRoute> routes = <GoRoute>[
        GoRoute(
          name: 'home',
          path: '/',
          builder: (BuildContext context, GoRouterState state) =>
              const HomeScreen(),
        ),
        GoRoute(
          name: 'login',
          path: '/login',
          builder: (BuildContext context, GoRouterState state) =>
              const LoginScreen(),
        ),
      ];

      final GoRouter router = await createRouter(routes, tester);
      router.goNamed('login');
    });

    testWidgets('match sub-route', (WidgetTester tester) async {
      final List<GoRoute> routes = <GoRoute>[
        GoRoute(
          name: 'home',
          path: '/',
          builder: (BuildContext context, GoRouterState state) =>
              const HomeScreen(),
          routes: <GoRoute>[
            GoRoute(
              name: 'login',
              path: 'login',
              builder: (BuildContext context, GoRouterState state) =>
                  const LoginScreen(),
            ),
          ],
        ),
      ];

      final GoRouter router = await createRouter(routes, tester);
      router.goNamed('login');
    });

    testWidgets('match w/ params', (WidgetTester tester) async {
      final List<GoRoute> routes = <GoRoute>[
        GoRoute(
          name: 'home',
          path: '/',
          builder: (BuildContext context, GoRouterState state) =>
              const HomeScreen(),
          routes: <GoRoute>[
            GoRoute(
              name: 'family',
              path: 'family/:fid',
              builder: (BuildContext context, GoRouterState state) =>
                  const FamilyScreen('dummy'),
              routes: <GoRoute>[
                GoRoute(
                  name: 'person',
                  path: 'person/:pid',
                  builder: (BuildContext context, GoRouterState state) {
                    expect(state.params,
                        <String, String>{'fid': 'f2', 'pid': 'p1'});
                    return const PersonScreen('dummy', 'dummy');
                  },
                ),
              ],
            ),
          ],
        ),
      ];

      final GoRouter router = await createRouter(routes, tester);
      router.goNamed('person',
          params: <String, String>{'fid': 'f2', 'pid': 'p1'});
    });

    testWidgets('too few params', (WidgetTester tester) async {
      final List<GoRoute> routes = <GoRoute>[
        GoRoute(
          name: 'home',
          path: '/',
          builder: (BuildContext context, GoRouterState state) =>
              const HomeScreen(),
          routes: <GoRoute>[
            GoRoute(
              name: 'family',
              path: 'family/:fid',
              builder: (BuildContext context, GoRouterState state) =>
                  const FamilyScreen('dummy'),
              routes: <GoRoute>[
                GoRoute(
                  name: 'person',
                  path: 'person/:pid',
                  builder: (BuildContext context, GoRouterState state) =>
                      const PersonScreen('dummy', 'dummy'),
                ),
              ],
            ),
          ],
        ),
      ];
      await expectLater(() async {
        final GoRouter router = await createRouter(routes, tester);
        router.goNamed('person', params: <String, String>{'fid': 'f2'});
        await tester.pump();
      }, throwsA(isAssertionError));
    });

    testWidgets('match case insensitive w/ params',
        (WidgetTester tester) async {
      final List<GoRoute> routes = <GoRoute>[
        GoRoute(
          name: 'home',
          path: '/',
          builder: (BuildContext context, GoRouterState state) =>
              const HomeScreen(),
          routes: <GoRoute>[
            GoRoute(
              name: 'family',
              path: 'family/:fid',
              builder: (BuildContext context, GoRouterState state) =>
                  const FamilyScreen('dummy'),
              routes: <GoRoute>[
                GoRoute(
                  name: 'PeRsOn',
                  path: 'person/:pid',
                  builder: (BuildContext context, GoRouterState state) {
                    expect(state.params,
                        <String, String>{'fid': 'f2', 'pid': 'p1'});
                    return const PersonScreen('dummy', 'dummy');
                  },
                ),
              ],
            ),
          ],
        ),
      ];

      final GoRouter router = await createRouter(routes, tester);
      router.goNamed('person',
          params: <String, String>{'fid': 'f2', 'pid': 'p1'});
    });

    testWidgets('too few params', (WidgetTester tester) async {
      final List<GoRoute> routes = <GoRoute>[
        GoRoute(
          name: 'family',
          path: '/family/:fid',
          builder: (BuildContext context, GoRouterState state) =>
              const FamilyScreen('dummy'),
        ),
      ];
      await expectLater(() async {
        final GoRouter router = await createRouter(routes, tester);
        router.goNamed('family');
      }, throwsA(isAssertionError));
    });

    testWidgets('too many params', (WidgetTester tester) async {
      final List<GoRoute> routes = <GoRoute>[
        GoRoute(
          name: 'family',
          path: '/family/:fid',
          builder: (BuildContext context, GoRouterState state) =>
              const FamilyScreen('dummy'),
        ),
      ];
      await expectLater(() async {
        final GoRouter router = await createRouter(routes, tester);
        router.goNamed('family',
            params: <String, String>{'fid': 'f2', 'pid': 'p1'});
      }, throwsA(isAssertionError));
    });

    testWidgets('sparsely named routes', (WidgetTester tester) async {
      final List<GoRoute> routes = <GoRoute>[
        GoRoute(
          path: '/',
          redirect: (_) => '/family/f2',
        ),
        GoRoute(
          path: '/family/:fid',
          builder: (BuildContext context, GoRouterState state) => FamilyScreen(
            state.params['fid']!,
          ),
          routes: <GoRoute>[
            GoRoute(
              name: 'person',
              path: 'person:pid',
              builder: (BuildContext context, GoRouterState state) =>
                  PersonScreen(
                state.params['fid']!,
                state.params['pid']!,
              ),
            ),
          ],
        ),
      ];

      final GoRouter router = await createRouter(routes, tester);
      router.goNamed('person',
          params: <String, String>{'fid': 'f2', 'pid': 'p1'});

      final List<RouteMatch> matches = router.routerDelegate.matches.matches;
      expect(router.screenFor(matches.last).runtimeType, PersonScreen);
    });

    testWidgets('preserve path param spaces and slashes',
        (WidgetTester tester) async {
      const String param1 = 'param w/ spaces and slashes';
      final List<GoRoute> routes = <GoRoute>[
        GoRoute(
          name: 'page1',
          path: '/page1/:param1',
          builder: (BuildContext c, GoRouterState s) {
            expect(s.params['param1'], param1);
            return const DummyScreen();
          },
        ),
      ];

      final GoRouter router = await createRouter(routes, tester);
      final String loc = router
          .namedLocation('page1', params: <String, String>{'param1': param1});
      log.info('loc= $loc');
      router.go(loc);

      final List<RouteMatch> matches = router.routerDelegate.matches.matches;
      log.info('param1= ${matches.first.decodedParams['param1']}');
      expect(router.screenFor(matches.first).runtimeType, DummyScreen);
      expect(matches.first.decodedParams['param1'], param1);
    });

    testWidgets('preserve query param spaces and slashes',
        (WidgetTester tester) async {
      const String param1 = 'param w/ spaces and slashes';
      final List<GoRoute> routes = <GoRoute>[
        GoRoute(
          name: 'page1',
          path: '/page1',
          builder: (BuildContext c, GoRouterState s) {
            expect(s.queryParams['param1'], param1);
            return const DummyScreen();
          },
        ),
      ];

      final GoRouter router = await createRouter(routes, tester);
      final String loc = router.namedLocation('page1',
          queryParams: <String, String>{'param1': param1});
      router.go(loc);
      await tester.pump();
      final List<RouteMatch> matches = router.routerDelegate.matches.matches;
      expect(router.screenFor(matches.first).runtimeType, DummyScreen);
      expect(matches.first.queryParams['param1'], param1);
    });
  });

  group('redirects', () {
    testWidgets('top-level redirect', (WidgetTester tester) async {
      final List<GoRoute> routes = <GoRoute>[
        GoRoute(
          path: '/',
          builder: (BuildContext context, GoRouterState state) =>
              const HomeScreen(),
          routes: <GoRoute>[
            GoRoute(
                path: 'dummy',
                builder: (BuildContext context, GoRouterState state) =>
                    const DummyScreen()),
            GoRoute(
                path: 'login',
                builder: (BuildContext context, GoRouterState state) =>
                    const LoginScreen()),
          ],
        ),
      ];

      final GoRouter router = await createRouter(routes, tester,
          redirect: (GoRouterState state) =>
              state.subloc == '/login' ? null : '/login');

      expect(router.location, '/login');
    });

    testWidgets('top-level redirect w/ named routes',
        (WidgetTester tester) async {
      final List<GoRoute> routes = <GoRoute>[
        GoRoute(
          name: 'home',
          path: '/',
          builder: (BuildContext context, GoRouterState state) =>
              const HomeScreen(),
          routes: <GoRoute>[
            GoRoute(
              name: 'dummy',
              path: 'dummy',
              builder: (BuildContext context, GoRouterState state) =>
                  const DummyScreen(),
            ),
            GoRoute(
              name: 'login',
              path: 'login',
              builder: (BuildContext context, GoRouterState state) =>
                  const LoginScreen(),
            ),
          ],
        ),
      ];

      final GoRouter router = await createRouter(
        routes,
        tester,
        redirect: (GoRouterState state) =>
            state.subloc == '/login' ? null : state.namedLocation('login'),
      );
      expect(router.location, '/login');
    });

    testWidgets('route-level redirect', (WidgetTester tester) async {
      final List<GoRoute> routes = <GoRoute>[
        GoRoute(
          path: '/',
          builder: (BuildContext context, GoRouterState state) =>
              const HomeScreen(),
          routes: <GoRoute>[
            GoRoute(
              path: 'dummy',
              builder: (BuildContext context, GoRouterState state) =>
                  const DummyScreen(),
              redirect: (GoRouterState state) => '/login',
            ),
            GoRoute(
              path: 'login',
              builder: (BuildContext context, GoRouterState state) =>
                  const LoginScreen(),
            ),
          ],
        ),
      ];

      final GoRouter router = await createRouter(routes, tester);
      router.go('/dummy');
      await tester.pump();
      expect(router.location, '/login');
    });

    testWidgets('route-level redirect w/ named routes',
        (WidgetTester tester) async {
      final List<GoRoute> routes = <GoRoute>[
        GoRoute(
          name: 'home',
          path: '/',
          builder: (BuildContext context, GoRouterState state) =>
              const HomeScreen(),
          routes: <GoRoute>[
            GoRoute(
              name: 'dummy',
              path: 'dummy',
              builder: (BuildContext context, GoRouterState state) =>
                  const DummyScreen(),
              redirect: (GoRouterState state) => state.namedLocation('login'),
            ),
            GoRoute(
              name: 'login',
              path: 'login',
              builder: (BuildContext context, GoRouterState state) =>
                  const LoginScreen(),
            ),
          ],
        ),
      ];

      final GoRouter router = await createRouter(routes, tester);
      router.go('/dummy');
      await tester.pump();
      expect(router.location, '/login');
    });

    testWidgets('multiple mixed redirect', (WidgetTester tester) async {
      final List<GoRoute> routes = <GoRoute>[
        GoRoute(
          path: '/',
          builder: (BuildContext context, GoRouterState state) =>
              const HomeScreen(),
          routes: <GoRoute>[
            GoRoute(
              path: 'dummy1',
              builder: (BuildContext context, GoRouterState state) =>
                  const DummyScreen(),
            ),
            GoRoute(
              path: 'dummy2',
              builder: (BuildContext context, GoRouterState state) =>
                  const DummyScreen(),
              redirect: (GoRouterState state) => '/',
            ),
          ],
        ),
      ];

      final GoRouter router = await createRouter(routes, tester,
          redirect: (GoRouterState state) =>
              state.subloc == '/dummy1' ? '/dummy2' : null);
      router.go('/dummy1');
      await tester.pump();
      expect(router.location, '/');
    });

    testWidgets('top-level redirect loop', (WidgetTester tester) async {
      final GoRouter router = await createRouter(<GoRoute>[], tester,
          redirect: (GoRouterState state) => state.subloc == '/'
              ? '/login'
              : state.subloc == '/login'
                  ? '/'
                  : null);

      final List<RouteMatch> matches = router.routerDelegate.matches.matches;
      expect(matches, hasLength(1));
      expect(router.screenFor(matches.first).runtimeType, TestErrorScreen);
      expect(
          (router.screenFor(matches.first) as TestErrorScreen).ex, isNotNull);
      log.info((router.screenFor(matches.first) as TestErrorScreen).ex);
    });

    testWidgets('route-level redirect loop', (WidgetTester tester) async {
      final GoRouter router = await createRouter(
        <GoRoute>[
          GoRoute(
            path: '/',
            redirect: (GoRouterState state) => '/login',
          ),
          GoRoute(
            path: '/login',
            redirect: (GoRouterState state) => '/',
          ),
        ],
        tester,
      );

      final List<RouteMatch> matches = router.routerDelegate.matches.matches;
      expect(matches, hasLength(1));
      expect(router.screenFor(matches.first).runtimeType, TestErrorScreen);
      expect(
          (router.screenFor(matches.first) as TestErrorScreen).ex, isNotNull);
      log.info((router.screenFor(matches.first) as TestErrorScreen).ex);
    });

    testWidgets('mixed redirect loop', (WidgetTester tester) async {
      final GoRouter router = await createRouter(
        <GoRoute>[
          GoRoute(
            path: '/login',
            redirect: (GoRouterState state) => '/',
          ),
        ],
        tester,
        redirect: (GoRouterState state) =>
            state.subloc == '/' ? '/login' : null,
      );

      final List<RouteMatch> matches = router.routerDelegate.matches.matches;
      expect(matches, hasLength(1));
      expect(router.screenFor(matches.first).runtimeType, TestErrorScreen);
      expect(
          (router.screenFor(matches.first) as TestErrorScreen).ex, isNotNull);
      log.info((router.screenFor(matches.first) as TestErrorScreen).ex);
    });

    testWidgets('top-level redirect loop w/ query params',
        (WidgetTester tester) async {
      final GoRouter router = await createRouter(
        <GoRoute>[],
        tester,
        redirect: (GoRouterState state) => state.subloc == '/'
            ? '/login?from=${state.location}'
            : state.subloc == '/login'
                ? '/'
                : null,
      );

      final List<RouteMatch> matches = router.routerDelegate.matches.matches;
      expect(matches, hasLength(1));
      expect(router.screenFor(matches.first).runtimeType, TestErrorScreen);
      expect(
          (router.screenFor(matches.first) as TestErrorScreen).ex, isNotNull);
      log.info((router.screenFor(matches.first) as TestErrorScreen).ex);
    });

    testWidgets('expect null path/fullpath on top-level redirect',
        (WidgetTester tester) async {
      final List<GoRoute> routes = <GoRoute>[
        GoRoute(
          path: '/',
          builder: (BuildContext context, GoRouterState state) =>
              const HomeScreen(),
        ),
        GoRoute(
          path: '/dummy',
          redirect: (GoRouterState state) => '/',
        ),
      ];

      final GoRouter router = await createRouter(
        routes,
        tester,
        initialLocation: '/dummy',
      );
      expect(router.location, '/');
    });

    testWidgets('top-level redirect state', (WidgetTester tester) async {
      final List<GoRoute> routes = <GoRoute>[
        GoRoute(
          path: '/',
          builder: (BuildContext context, GoRouterState state) =>
              const HomeScreen(),
        ),
        GoRoute(
          path: '/login',
          builder: (BuildContext context, GoRouterState state) =>
              const LoginScreen(),
        ),
      ];

      final GoRouter router = await createRouter(
        routes,
        tester,
        initialLocation: '/login?from=/',
        redirect: (GoRouterState state) {
          expect(Uri.parse(state.location).queryParameters, isNotEmpty);
          expect(Uri.parse(state.subloc).queryParameters, isEmpty);
          expect(state.path, isNull);
          expect(state.fullpath, isNull);
          expect(state.params.length, 0);
          expect(state.queryParams.length, 1);
          expect(state.queryParams['from'], '/');
          return null;
        },
      );

      final List<RouteMatch> matches = router.routerDelegate.matches.matches;
      expect(matches, hasLength(1));
      expect(router.screenFor(matches.first).runtimeType, LoginScreen);
    });

    testWidgets('route-level redirect state', (WidgetTester tester) async {
      const String loc = '/book/0';
      final List<GoRoute> routes = <GoRoute>[
        GoRoute(
          path: '/book/:bookId',
          redirect: (GoRouterState state) {
            expect(state.location, loc);
            expect(state.subloc, loc);
            expect(state.path, '/book/:bookId');
            expect(state.fullpath, '/book/:bookId');
            expect(state.params, <String, String>{'bookId': '0'});
            expect(state.queryParams.length, 0);
            return null;
          },
          builder: (BuildContext c, GoRouterState s) => const HomeScreen(),
        ),
      ];

      final GoRouter router = await createRouter(
        routes,
        tester,
        initialLocation: loc,
      );

      final List<RouteMatch> matches = router.routerDelegate.matches.matches;
      expect(matches, hasLength(1));
      expect(router.screenFor(matches.first).runtimeType, HomeScreen);
    });

    testWidgets('sub-sub-route-level redirect params',
        (WidgetTester tester) async {
      final List<GoRoute> routes = <GoRoute>[
        GoRoute(
          path: '/',
          builder: (BuildContext c, GoRouterState s) => const HomeScreen(),
          routes: <GoRoute>[
            GoRoute(
              path: 'family/:fid',
              builder: (BuildContext c, GoRouterState s) =>
                  FamilyScreen(s.params['fid']!),
              routes: <GoRoute>[
                GoRoute(
                  path: 'person/:pid',
                  redirect: (GoRouterState s) {
                    expect(s.params['fid'], 'f2');
                    expect(s.params['pid'], 'p1');
                    return null;
                  },
                  builder: (BuildContext c, GoRouterState s) => PersonScreen(
                    s.params['fid']!,
                    s.params['pid']!,
                  ),
                ),
              ],
            ),
          ],
        ),
      ];

      final GoRouter router = await createRouter(
        routes,
        tester,
        initialLocation: '/family/f2/person/p1',
      );

      final List<RouteMatch> matches = router.routerDelegate.matches.matches;
      expect(matches.length, 3);
      expect(router.screenFor(matches.first).runtimeType, HomeScreen);
      expect(router.screenFor(matches[1]).runtimeType, FamilyScreen);
      final PersonScreen page = router.screenFor(matches[2]) as PersonScreen;
      expect(page.fid, 'f2');
      expect(page.pid, 'p1');
    });

    testWidgets('redirect limit', (WidgetTester tester) async {
      final GoRouter router = await createRouter(
        <GoRoute>[],
        tester,
        redirect: (GoRouterState state) => '/${state.location}+',
        redirectLimit: 10,
      );

      final List<RouteMatch> matches = router.routerDelegate.matches.matches;
      expect(matches, hasLength(1));
      expect(router.screenFor(matches.first).runtimeType, TestErrorScreen);
      expect(
          (router.screenFor(matches.first) as TestErrorScreen).ex, isNotNull);
      log.info((router.screenFor(matches.first) as TestErrorScreen).ex);
    });

    testWidgets('extra not null in redirect', (WidgetTester tester) async {
      bool isCallTopRedirect = false;
      bool isCallRouteRedirect = false;

      final List<GoRoute> routes = <GoRoute>[
        GoRoute(
          name: 'home',
          path: '/',
          builder: (BuildContext context, GoRouterState state) =>
              const HomeScreen(),
          routes: <GoRoute>[
            GoRoute(
              name: 'login',
              path: 'login',
              builder: (BuildContext context, GoRouterState state) {
                return const LoginScreen();
              },
              redirect: (GoRouterState state) {
                isCallRouteRedirect = true;
                expect(state.extra, isNotNull);
                return null;
              },
              routes: <GoRoute>[],
            ),
          ],
        ),
      ];

      final GoRouter router = await createRouter(
        routes,
        tester,
        redirect: (GoRouterState state) {
          if (state.location == '/login') {
            isCallTopRedirect = true;
            expect(state.extra, isNotNull);
          }

          return null;
        },
      );

      router.go('/login', extra: 1);
      await tester.pump();

      expect(isCallTopRedirect, true);
      expect(isCallRouteRedirect, true);
    });
  });

  group('initial location', () {
    testWidgets('initial location', (WidgetTester tester) async {
      final List<GoRoute> routes = <GoRoute>[
        GoRoute(
          path: '/',
          builder: (BuildContext context, GoRouterState state) =>
              const HomeScreen(),
          routes: <GoRoute>[
            GoRoute(
              path: 'dummy',
              builder: (BuildContext context, GoRouterState state) =>
                  const DummyScreen(),
            ),
          ],
        ),
      ];

      final GoRouter router = await createRouter(
        routes,
        tester,
        initialLocation: '/dummy',
      );
      expect(router.location, '/dummy');
    });

    testWidgets('initial location w/ redirection', (WidgetTester tester) async {
      final List<GoRoute> routes = <GoRoute>[
        GoRoute(
          path: '/',
          builder: (BuildContext context, GoRouterState state) =>
              const HomeScreen(),
        ),
        GoRoute(
          path: '/dummy',
          redirect: (GoRouterState state) => '/',
        ),
      ];

      final GoRouter router = await createRouter(
        routes,
        tester,
        initialLocation: '/dummy',
      );
      expect(router.location, '/');
    });

    testWidgets(
        'does not take precedence over platformDispatcher.defaultRouteName',
        (WidgetTester tester) async {
      TestWidgetsFlutterBinding
          .instance.platformDispatcher.defaultRouteNameTestValue = '/dummy';

      final List<GoRoute> routes = <GoRoute>[
        GoRoute(
          path: '/',
          builder: (BuildContext context, GoRouterState state) =>
              const HomeScreen(),
          routes: <GoRoute>[
            GoRoute(
              path: 'dummy',
              builder: (BuildContext context, GoRouterState state) =>
                  const DummyScreen(),
            ),
          ],
        ),
      ];

      final GoRouter router = await createRouter(
        routes,
        tester,
        initialLocation: '/',
      );
      expect(router.routeInformationProvider.value.location, '/dummy');
      TestWidgetsFlutterBinding
          .instance.platformDispatcher.defaultRouteNameTestValue = '/';
    });
  });

  group('params', () {
    testWidgets('preserve path param case', (WidgetTester tester) async {
      final List<GoRoute> routes = <GoRoute>[
        GoRoute(
          path: '/',
          builder: (BuildContext context, GoRouterState state) =>
              const HomeScreen(),
        ),
        GoRoute(
          path: '/family/:fid',
          builder: (BuildContext context, GoRouterState state) =>
              FamilyScreen(state.params['fid']!),
        ),
      ];

      final GoRouter router = await createRouter(routes, tester);
      for (final String fid in <String>['f2', 'F2']) {
        final String loc = '/family/$fid';
        router.go(loc);
        final List<RouteMatch> matches = router.routerDelegate.matches.matches;

        expect(router.location, loc);
        expect(matches, hasLength(1));
        expect(router.screenFor(matches.first).runtimeType, FamilyScreen);
        expect(matches.first.decodedParams['fid'], fid);
      }
    });

    testWidgets('preserve query param case', (WidgetTester tester) async {
      final List<GoRoute> routes = <GoRoute>[
        GoRoute(
          path: '/',
          builder: (BuildContext context, GoRouterState state) =>
              const HomeScreen(),
        ),
        GoRoute(
          path: '/family',
          builder: (BuildContext context, GoRouterState state) => FamilyScreen(
            state.queryParams['fid']!,
          ),
        ),
      ];

      final GoRouter router = await createRouter(routes, tester);
      for (final String fid in <String>['f2', 'F2']) {
        final String loc = '/family?fid=$fid';
        router.go(loc);
        final List<RouteMatch> matches = router.routerDelegate.matches.matches;

        expect(router.location, loc);
        expect(matches, hasLength(1));
        expect(router.screenFor(matches.first).runtimeType, FamilyScreen);
        expect(matches.first.queryParams['fid'], fid);
      }
    });

    testWidgets('preserve path param spaces and slashes',
        (WidgetTester tester) async {
      const String param1 = 'param w/ spaces and slashes';
      final List<GoRoute> routes = <GoRoute>[
        GoRoute(
          path: '/page1/:param1',
          builder: (BuildContext c, GoRouterState s) {
            expect(s.params['param1'], param1);
            return const DummyScreen();
          },
        ),
      ];

      final GoRouter router = await createRouter(routes, tester);
      final String loc = '/page1/${Uri.encodeComponent(param1)}';
      router.go(loc);

      final List<RouteMatch> matches = router.routerDelegate.matches.matches;
      log.info('param1= ${matches.first.decodedParams['param1']}');
      expect(router.screenFor(matches.first).runtimeType, DummyScreen);
      expect(matches.first.decodedParams['param1'], param1);
    });

    testWidgets('preserve query param spaces and slashes',
        (WidgetTester tester) async {
      const String param1 = 'param w/ spaces and slashes';
      final List<GoRoute> routes = <GoRoute>[
        GoRoute(
          path: '/page1',
          builder: (BuildContext c, GoRouterState s) {
            expect(s.queryParams['param1'], param1);
            return const DummyScreen();
          },
        ),
      ];

      final GoRouter router = await createRouter(routes, tester);
      router.go('/page1?param1=$param1');

      final List<RouteMatch> matches = router.routerDelegate.matches.matches;
      expect(router.screenFor(matches.first).runtimeType, DummyScreen);
      expect(matches.first.queryParams['param1'], param1);

      final String loc = '/page1?param1=${Uri.encodeQueryComponent(param1)}';
      router.go(loc);

      final List<RouteMatch> matches2 = router.routerDelegate.matches.matches;
      expect(router.screenFor(matches2[0]).runtimeType, DummyScreen);
      expect(matches2[0].queryParams['param1'], param1);
    });

    test('error: duplicate path param', () {
      try {
        GoRouter(
          routes: <GoRoute>[
            GoRoute(
              path: '/:id/:blah/:bam/:id/:blah',
              builder: dummy,
            ),
          ],
          errorBuilder: (BuildContext context, GoRouterState state) =>
              TestErrorScreen(state.error!),
          initialLocation: '/0/1/2/0/1',
        );
        expect(false, true);
      } on Exception catch (ex) {
        log.info(ex);
      }
    });

    testWidgets('duplicate query param', (WidgetTester tester) async {
      final GoRouter router = await createRouter(
        <GoRoute>[
          GoRoute(
            path: '/',
            builder: (BuildContext context, GoRouterState state) {
              log.info('id= ${state.params['id']}');
              expect(state.params.length, 0);
              expect(state.queryParams.length, 1);
              expect(state.queryParams['id'], anyOf('0', '1'));
              return const HomeScreen();
            },
          ),
        ],
        tester,
        initialLocation: '/?id=0&id=1',
      );
      final List<RouteMatch> matches = router.routerDelegate.matches.matches;
      expect(matches, hasLength(1));
      expect(matches.first.fullpath, '/');
      expect(router.screenFor(matches.first).runtimeType, HomeScreen);
    });

    testWidgets('duplicate path + query param', (WidgetTester tester) async {
      final GoRouter router = await createRouter(
        <GoRoute>[
          GoRoute(
            path: '/:id',
            builder: (BuildContext context, GoRouterState state) {
              expect(state.params, <String, String>{'id': '0'});
              expect(state.queryParams, <String, String>{'id': '1'});
              return const HomeScreen();
            },
          ),
        ],
        tester,
      );

      router.go('/0?id=1');
      await tester.pump();
      final List<RouteMatch> matches = router.routerDelegate.matches.matches;
      expect(matches, hasLength(1));
      expect(matches.first.fullpath, '/:id');
      expect(router.screenFor(matches.first).runtimeType, HomeScreen);
    });

    testWidgets('push + query param', (WidgetTester tester) async {
      final GoRouter router = await createRouter(
        <GoRoute>[
          GoRoute(path: '/', builder: dummy),
          GoRoute(
            path: '/family',
            builder: (BuildContext context, GoRouterState state) =>
                FamilyScreen(
              state.queryParams['fid']!,
            ),
          ),
          GoRoute(
            path: '/person',
            builder: (BuildContext context, GoRouterState state) =>
                PersonScreen(
              state.queryParams['fid']!,
              state.queryParams['pid']!,
            ),
          ),
        ],
        tester,
      );

      router.go('/family?fid=f2');
      await tester.pump();
      router.push('/person?fid=f2&pid=p1');
      await tester.pump();
      final FamilyScreen page1 =
          router.screenFor(router.routerDelegate.matches.matches.first)
              as FamilyScreen;
      expect(page1.fid, 'f2');

      final PersonScreen page2 = router
          .screenFor(router.routerDelegate.matches.matches[1]) as PersonScreen;
      expect(page2.fid, 'f2');
      expect(page2.pid, 'p1');
    });

    testWidgets('push + extra param', (WidgetTester tester) async {
      final GoRouter router = await createRouter(
        <GoRoute>[
          GoRoute(path: '/', builder: dummy),
          GoRoute(
            path: '/family',
            builder: (BuildContext context, GoRouterState state) =>
                FamilyScreen(
              (state.extra! as Map<String, String>)['fid']!,
            ),
          ),
          GoRoute(
            path: '/person',
            builder: (BuildContext context, GoRouterState state) =>
                PersonScreen(
              (state.extra! as Map<String, String>)['fid']!,
              (state.extra! as Map<String, String>)['pid']!,
            ),
          ),
        ],
        tester,
      );

      router.go('/family', extra: <String, String>{'fid': 'f2'});
      await tester.pump();
      router.push('/person', extra: <String, String>{'fid': 'f2', 'pid': 'p1'});
      await tester.pump();
      final FamilyScreen page1 =
          router.screenFor(router.routerDelegate.matches.matches.first)
              as FamilyScreen;
      expect(page1.fid, 'f2');

      final PersonScreen page2 = router
          .screenFor(router.routerDelegate.matches.matches[1]) as PersonScreen;
      expect(page2.fid, 'f2');
      expect(page2.pid, 'p1');
    });

    testWidgets('keep param in nested route', (WidgetTester tester) async {
      final List<GoRoute> routes = <GoRoute>[
        GoRoute(
          path: '/',
          builder: (BuildContext context, GoRouterState state) =>
              const HomeScreen(),
        ),
        GoRoute(
          path: '/family/:fid',
          builder: (BuildContext context, GoRouterState state) =>
              FamilyScreen(state.params['fid']!),
          routes: <GoRoute>[
            GoRoute(
              path: 'person/:pid',
              builder: (BuildContext context, GoRouterState state) {
                final String fid = state.params['fid']!;
                final String pid = state.params['pid']!;

                return PersonScreen(fid, pid);
              },
            ),
          ],
        ),
      ];

      final GoRouter router = await createRouter(routes, tester);
      const String fid = 'f1';
      const String pid = 'p2';
      const String loc = '/family/$fid/person/$pid';

      router.push(loc);
      await tester.pump();
      final List<RouteMatch> matches = router.routerDelegate.matches.matches;

      expect(router.location, loc);
      expect(matches, hasLength(2));
      expect(router.screenFor(matches.last).runtimeType, PersonScreen);
      expect(matches.last.decodedParams['fid'], fid);
      expect(matches.last.decodedParams['pid'], pid);
    });
  });

  group('refresh listenable', () {
    late StreamController<int> streamController;

    setUpAll(() async {
      streamController = StreamController<int>.broadcast();
      await streamController.addStream(Stream<int>.value(0));
    });

    tearDownAll(() {
      streamController.close();
    });

    group('stream', () {
      test('no stream emits', () async {
        // Act
        final GoRouterRefreshStreamSpy notifyListener =
            GoRouterRefreshStreamSpy(
          streamController.stream,
        );

        // Assert
        expect(notifyListener.notifyCount, equals(1));

        // Cleanup
        notifyListener.dispose();
      });

      test('three stream emits', () async {
        // Arrange
        final List<int> toEmit = <int>[1, 2, 3];

        // Act
        final GoRouterRefreshStreamSpy notifyListener =
            GoRouterRefreshStreamSpy(
          streamController.stream,
        );

        await streamController.addStream(Stream<int>.fromIterable(toEmit));

        // Assert
        expect(notifyListener.notifyCount, equals(toEmit.length + 1));

        // Cleanup
        notifyListener.dispose();
      });
    });
  });

  group('GoRouterHelper extensions', () {
    final GlobalKey<DummyStatefulWidgetState> key =
        GlobalKey<DummyStatefulWidgetState>();
    final List<GoRoute> routes = <GoRoute>[
      GoRoute(
        path: '/',
        name: 'home',
        builder: (BuildContext context, GoRouterState state) =>
            DummyStatefulWidget(key: key),
      ),
      GoRoute(
        path: '/page1',
        name: 'page1',
        builder: (BuildContext context, GoRouterState state) =>
            const Page1Screen(),
      ),
    ];

    const String name = 'page1';
    final Map<String, String> params = <String, String>{
      'a-param-key': 'a-param-value',
    };
    final Map<String, String> queryParams = <String, String>{
      'a-query-key': 'a-query-value',
    };
    const String location = '/page1';
    const String extra = 'Hello';

    testWidgets('calls [namedLocation] on closest GoRouter',
        (WidgetTester tester) async {
      final GoRouterNamedLocationSpy router =
          GoRouterNamedLocationSpy(routes: routes);
      await tester.pumpWidget(
        MaterialApp.router(
          routeInformationProvider: router.routeInformationProvider,
          routeInformationParser: router.routeInformationParser,
          routerDelegate: router.routerDelegate,
          title: 'GoRouter Example',
        ),
      );
      key.currentContext?.namedLocation(
        name,
        params: params,
        queryParams: queryParams,
      );
      expect(router.name, name);
      expect(router.params, params);
      expect(router.queryParams, queryParams);
    });

    testWidgets('calls [go] on closest GoRouter', (WidgetTester tester) async {
      final GoRouterGoSpy router = GoRouterGoSpy(routes: routes);
      await tester.pumpWidget(
        MaterialApp.router(
          routeInformationProvider: router.routeInformationProvider,
          routeInformationParser: router.routeInformationParser,
          routerDelegate: router.routerDelegate,
          title: 'GoRouter Example',
        ),
      );
      key.currentContext?.go(
        location,
        extra: extra,
      );
      expect(router.myLocation, location);
      expect(router.extra, extra);
    });

    testWidgets('calls [goNamed] on closest GoRouter',
        (WidgetTester tester) async {
      final GoRouterGoNamedSpy router = GoRouterGoNamedSpy(routes: routes);
      await tester.pumpWidget(
        MaterialApp.router(
          routeInformationProvider: router.routeInformationProvider,
          routeInformationParser: router.routeInformationParser,
          routerDelegate: router.routerDelegate,
          title: 'GoRouter Example',
        ),
      );
      key.currentContext?.goNamed(
        name,
        params: params,
        queryParams: queryParams,
        extra: extra,
      );
      expect(router.name, name);
      expect(router.params, params);
      expect(router.queryParams, queryParams);
      expect(router.extra, extra);
    });

    testWidgets('calls [push] on closest GoRouter',
        (WidgetTester tester) async {
      final GoRouterPushSpy router = GoRouterPushSpy(routes: routes);
      await tester.pumpWidget(
        MaterialApp.router(
          routeInformationProvider: router.routeInformationProvider,
          routeInformationParser: router.routeInformationParser,
          routerDelegate: router.routerDelegate,
          title: 'GoRouter Example',
        ),
      );
      key.currentContext?.push(
        location,
        extra: extra,
      );
      expect(router.myLocation, location);
      expect(router.extra, extra);
    });

    testWidgets('calls [pushAsync] on closest GoRouter',
        (WidgetTester tester) async {
      final GoRouterPushAsyncSpy router = GoRouterPushAsyncSpy(routes: routes);
      await tester.pumpWidget(
        MaterialApp.router(
          routeInformationProvider: router.routeInformationProvider,
          routeInformationParser: router.routeInformationParser,
          routerDelegate: router.routerDelegate,
          title: 'GoRouter Example',
        ),
      );
<<<<<<< HEAD
      final bool? result = await key.currentContext!.pushAsync(
        location,
        extra: extra,
      ) as bool?;
      expect(result, true);
=======
      final String? result = await key.currentContext?.pushAsync<String>(
        location,
        extra: extra,
      );
      expect(result, extra);
>>>>>>> 2c56459b
      expect(router.myLocation, location);
      expect(router.extra, extra);
    });

    testWidgets('calls [pushNamed] on closest GoRouter',
        (WidgetTester tester) async {
      final GoRouterPushNamedSpy router = GoRouterPushNamedSpy(routes: routes);
      await tester.pumpWidget(
        MaterialApp.router(
          routeInformationProvider: router.routeInformationProvider,
          routeInformationParser: router.routeInformationParser,
          routerDelegate: router.routerDelegate,
          title: 'GoRouter Example',
        ),
      );
      key.currentContext?.pushNamed(
        name,
        params: params,
        queryParams: queryParams,
        extra: extra,
      );
      expect(router.name, name);
      expect(router.params, params);
      expect(router.queryParams, queryParams);
      expect(router.extra, extra);
    });

    testWidgets('calls [pushNamedAsync] on closest GoRouter',
        (WidgetTester tester) async {
      final GoRouterPushNamedAsyncSpy router =
          GoRouterPushNamedAsyncSpy(routes: routes);
      await tester.pumpWidget(
        MaterialApp.router(
          routeInformationProvider: router.routeInformationProvider,
          routeInformationParser: router.routeInformationParser,
          routerDelegate: router.routerDelegate,
          title: 'GoRouter Example',
        ),
      );
<<<<<<< HEAD
      final bool? result = await key.currentContext!.pushNamedAsync(
=======
      final String? result = await key.currentContext?.pushNamedAsync<String>(
>>>>>>> 2c56459b
        name,
        params: params,
        queryParams: queryParams,
        extra: extra,
<<<<<<< HEAD
      ) as bool?;
      expect(result, true);
      expect(router.name, name);
      expect(router.params, params);
      expect(router.queryParams, queryParams);
      expect(router.extra, extra);
=======
      );
      expect(result, extra);
      expect(router.extra, extra);
      expect(router.name, name);
      expect(router.params, params);
      expect(router.queryParams, queryParams);
>>>>>>> 2c56459b
    });

    testWidgets('calls [pop] on closest GoRouter', (WidgetTester tester) async {
      final GoRouterPopSpy router = GoRouterPopSpy(routes: routes);
      await tester.pumpWidget(
        MaterialApp.router(
          routeInformationProvider: router.routeInformationProvider,
          routeInformationParser: router.routeInformationParser,
          routerDelegate: router.routerDelegate,
          title: 'GoRouter Example',
        ),
      );
      key.currentContext?.pop();
      expect(router.popped, true);
    });
  });

  testWidgets('pop triggers pop on routerDelegate',
      (WidgetTester tester) async {
    final GoRouter router = await createGoRouter(tester)
      ..push('/error');
    router.routerDelegate.addListener(expectAsync0(() {}));
    router.pop();
    await tester.pump();
  });

  testWidgets('didPush notifies listeners', (WidgetTester tester) async {
    await createGoRouter(tester)
      ..addListener(expectAsync0(() {}))
      ..didPush(
        MaterialPageRoute<void>(builder: (_) => const Text('Current route')),
        MaterialPageRoute<void>(builder: (_) => const Text('Previous route')),
      );
  });

  testWidgets('didPop notifies listeners', (WidgetTester tester) async {
    await createGoRouter(tester)
      ..addListener(expectAsync0(() {}))
      ..didPop(
        MaterialPageRoute<void>(builder: (_) => const Text('Current route')),
        MaterialPageRoute<void>(builder: (_) => const Text('Previous route')),
      );
  });

  testWidgets('didRemove notifies listeners', (WidgetTester tester) async {
    await createGoRouter(tester)
      ..addListener(expectAsync0(() {}))
      ..didRemove(
        MaterialPageRoute<void>(builder: (_) => const Text('Current route')),
        MaterialPageRoute<void>(builder: (_) => const Text('Previous route')),
      );
  });

  testWidgets('didReplace notifies listeners', (WidgetTester tester) async {
    await createGoRouter(tester)
      ..addListener(expectAsync0(() {}))
      ..didReplace(
        newRoute: MaterialPageRoute<void>(
          builder: (_) => const Text('Current route'),
        ),
        oldRoute: MaterialPageRoute<void>(
          builder: (_) => const Text('Previous route'),
        ),
      );
  });

  testWidgets('uses navigatorBuilder when provided',
      (WidgetTester tester) async {
    final Func3<Widget, BuildContext, GoRouterState, Widget> navigatorBuilder =
        expectAsync3(fakeNavigationBuilder);
    final GoRouter router = GoRouter(
      initialLocation: '/',
      routes: <GoRoute>[
        GoRoute(path: '/', builder: (_, __) => const DummyStatefulWidget()),
        GoRoute(
          path: '/error',
          builder: (_, __) => TestErrorScreen(TestFailure('exception')),
        ),
      ],
      navigatorBuilder: navigatorBuilder,
    );

    final GoRouterDelegate delegate = router.routerDelegate;
    delegate.builder.builderWithNav(
      DummyBuildContext(),
      GoRouterState(router.routeConfiguration,
          location: '/foo', subloc: '/bar', name: 'baz'),
      const Navigator(),
    );
  });
}<|MERGE_RESOLUTION|>--- conflicted
+++ resolved
@@ -1757,19 +1757,11 @@
           title: 'GoRouter Example',
         ),
       );
-<<<<<<< HEAD
-      final bool? result = await key.currentContext!.pushAsync(
-        location,
-        extra: extra,
-      ) as bool?;
-      expect(result, true);
-=======
       final String? result = await key.currentContext?.pushAsync<String>(
         location,
         extra: extra,
       );
       expect(result, extra);
->>>>>>> 2c56459b
       expect(router.myLocation, location);
       expect(router.extra, extra);
     });
@@ -1809,30 +1801,17 @@
           title: 'GoRouter Example',
         ),
       );
-<<<<<<< HEAD
-      final bool? result = await key.currentContext!.pushNamedAsync(
-=======
       final String? result = await key.currentContext?.pushNamedAsync<String>(
->>>>>>> 2c56459b
         name,
         params: params,
         queryParams: queryParams,
         extra: extra,
-<<<<<<< HEAD
-      ) as bool?;
-      expect(result, true);
-      expect(router.name, name);
-      expect(router.params, params);
-      expect(router.queryParams, queryParams);
-      expect(router.extra, extra);
-=======
       );
       expect(result, extra);
       expect(router.extra, extra);
       expect(router.name, name);
       expect(router.params, params);
       expect(router.queryParams, queryParams);
->>>>>>> 2c56459b
     });
 
     testWidgets('calls [pop] on closest GoRouter', (WidgetTester tester) async {
