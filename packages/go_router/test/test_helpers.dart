// Copyright 2013 The Flutter Authors. All rights reserved.
// Use of this source code is governed by a BSD-style license that can be
// found in the LICENSE file.

// ignore_for_file: cascade_invocations, diagnostic_describe_all_properties

import 'package:flutter/material.dart';
import 'package:flutter/services.dart';
import 'package:flutter/src/foundation/diagnostics.dart';
import 'package:flutter_test/flutter_test.dart';
import 'package:go_router/go_router.dart';
import 'package:go_router/src/match.dart';
import 'package:go_router/src/matching.dart';

Future<GoRouter> createGoRouter(WidgetTester tester) async {
  final GoRouter goRouter = GoRouter(
    initialLocation: '/',
    routes: <GoRoute>[
      GoRoute(path: '/', builder: (_, __) => const DummyStatefulWidget()),
      GoRoute(
        path: '/error',
        builder: (_, __) => TestErrorScreen(TestFailure('Exception')),
      ),
    ],
  );
  await tester.pumpWidget(MaterialApp.router(
    routerConfig: goRouter,
  ));
  return goRouter;
}

Widget fakeNavigationBuilder(
  BuildContext context,
  GoRouterState state,
  Widget child,
) =>
    child;

class GoRouterNamedLocationSpy extends GoRouter {
  GoRouterNamedLocationSpy({required super.routes});

  String? name;
  Map<String, String>? params;
  Map<String, dynamic>? queryParams;

  @override
  String namedLocation(
    String name, {
    Map<String, String> params = const <String, String>{},
    Map<String, dynamic> queryParams = const <String, dynamic>{},
  }) {
    this.name = name;
    this.params = params;
    this.queryParams = queryParams;
    return '';
  }
}

class GoRouterGoSpy extends GoRouter {
  GoRouterGoSpy({required super.routes});

  String? myLocation;
  Object? extra;

  @override
  void go(String location, {Object? extra}) {
    myLocation = location;
    this.extra = extra;
  }
}

class GoRouterGoNamedSpy extends GoRouter {
  GoRouterGoNamedSpy({required super.routes});

  String? name;
  Map<String, String>? params;
  Map<String, dynamic>? queryParams;
  Object? extra;

  @override
  void goNamed(
    String name, {
    Map<String, String> params = const <String, String>{},
    Map<String, dynamic> queryParams = const <String, dynamic>{},
    Object? extra,
  }) {
    this.name = name;
    this.params = params;
    this.queryParams = queryParams;
    this.extra = extra;
  }
}

class GoRouterPushSpy extends GoRouter {
  GoRouterPushSpy({required super.routes});

  String? myLocation;
  Object? extra;

  @override
  Future<T?> push<T extends Object?>(String location, {Object? extra}) {
    myLocation = location;
    this.extra = extra;
    return Future<T?>.value(extra as T?);
  }
}

class GoRouterPushNamedSpy extends GoRouter {
  GoRouterPushNamedSpy({required super.routes});

  String? name;
  Map<String, String>? params;
  Map<String, dynamic>? queryParams;
  Object? extra;

  @override
  Future<T?> pushNamed<T extends Object?>(
    String name, {
    Map<String, String> params = const <String, String>{},
    Map<String, dynamic> queryParams = const <String, dynamic>{},
    Object? extra,
  }) {
    this.name = name;
    this.params = params;
    this.queryParams = queryParams;
    this.extra = extra;
    return Future<T?>.value(extra as T?);
  }
}

class GoRouterPopSpy extends GoRouter {
  GoRouterPopSpy({required super.routes});

  bool popped = false;

  @override
  void pop<T extends Object?>([T? value]) {
    popped = true;
  }
}

Future<GoRouter> createRouter(
  List<RouteBase> routes,
  WidgetTester tester, {
  GoRouterRedirect? redirect,
  String initialLocation = '/',
  int redirectLimit = 5,
  GlobalKey<NavigatorState>? navigatorKey,
}) async {
  final GoRouter goRouter = GoRouter(
    routes: routes,
    redirect: redirect,
    initialLocation: initialLocation,
    redirectLimit: redirectLimit,
    errorBuilder: (BuildContext context, GoRouterState state) =>
        TestErrorScreen(state.error!),
    navigatorKey: navigatorKey,
  );
  await tester.pumpWidget(
    MaterialApp.router(
      routerConfig: goRouter,
    ),
  );
  return goRouter;
}

class TestErrorScreen extends DummyScreen {
  const TestErrorScreen(this.ex, {super.key});

  final Exception ex;
}

class HomeScreen extends DummyScreen {
  const HomeScreen({super.key});
}

class Page1Screen extends DummyScreen {
  const Page1Screen({super.key});
}

class Page2Screen extends DummyScreen {
  const Page2Screen({super.key});
}

class LoginScreen extends DummyScreen {
  const LoginScreen({super.key});
}

class FamilyScreen extends DummyScreen {
  const FamilyScreen(this.fid, {super.key});

  final String fid;
}

class FamiliesScreen extends DummyScreen {
  const FamiliesScreen({required this.selectedFid, super.key});

  final String selectedFid;
}

class PersonScreen extends DummyScreen {
  const PersonScreen(this.fid, this.pid, {super.key});

  final String fid;
  final String pid;
}

class DummyScreen extends StatelessWidget {
<<<<<<< HEAD
  const DummyScreen({super.key});
=======
  const DummyScreen({
    this.queryParametersAll = const <String, dynamic>{},
    super.key,
  });

  final Map<String, dynamic> queryParametersAll;
>>>>>>> 09ef561f

  @override
  Widget build(BuildContext context) => const Placeholder();
}

Widget dummy(BuildContext context, GoRouterState state) => const DummyScreen();

final GlobalKey<NavigatorState> navigatorKey = GlobalKey<NavigatorState>();

extension Extension on GoRouter {
  Page<dynamic> _pageFor(RouteMatch match) {
    final RouteMatchList matchList = routerDelegate.matches;
    final int i = matchList.matches.indexOf(match);
    final List<Page<dynamic>> pages = routerDelegate.builder
        .buildPages(
          DummyBuildContext(),
          matchList,
          () {},
          false,
          navigatorKey,
        )
        .toList();
    return pages[i];
  }

  Widget screenFor(RouteMatch match) =>
      (_pageFor(match) as MaterialPage<void>).child;
}

class DummyBuildContext implements BuildContext {
  @override
  bool get debugDoingBuild => throw UnimplementedError();

  @override
  InheritedWidget dependOnInheritedElement(InheritedElement ancestor,
      {Object aspect = 1}) {
    throw UnimplementedError();
  }

  @override
  T? dependOnInheritedWidgetOfExactType<T extends InheritedWidget>(
      {Object? aspect}) {
    throw UnimplementedError();
  }

  @override
  DiagnosticsNode describeElement(String name,
      {DiagnosticsTreeStyle style = DiagnosticsTreeStyle.errorProperty}) {
    throw UnimplementedError();
  }

  @override
  List<DiagnosticsNode> describeMissingAncestor(
      {required Type expectedAncestorType}) {
    throw UnimplementedError();
  }

  @override
  DiagnosticsNode describeOwnershipChain(String name) {
    throw UnimplementedError();
  }

  @override
  DiagnosticsNode describeWidget(String name,
      {DiagnosticsTreeStyle style = DiagnosticsTreeStyle.errorProperty}) {
    throw UnimplementedError();
  }

  @override
  void dispatchNotification(Notification notification) {
    throw UnimplementedError();
  }

  @override
  T? findAncestorRenderObjectOfType<T extends RenderObject>() {
    throw UnimplementedError();
  }

  @override
  T? findAncestorStateOfType<T extends State<StatefulWidget>>() {
    throw UnimplementedError();
  }

  @override
  T? findAncestorWidgetOfExactType<T extends Widget>() {
    throw UnimplementedError();
  }

  @override
  RenderObject? findRenderObject() {
    throw UnimplementedError();
  }

  @override
  T? findRootAncestorStateOfType<T extends State<StatefulWidget>>() {
    throw UnimplementedError();
  }

  @override
  InheritedElement?
      getElementForInheritedWidgetOfExactType<T extends InheritedWidget>() {
    throw UnimplementedError();
  }

  @override
  BuildOwner? get owner => throw UnimplementedError();

  @override
  Size? get size => throw UnimplementedError();

  @override
  void visitAncestorElements(bool Function(Element element) visitor) {}

  @override
  void visitChildElements(ElementVisitor visitor) {}

  @override
  Widget get widget => throw UnimplementedError();

  @override
  // TODO(bparrishMines): Remove once this parameter is available on Flutter stable.
  // ignore: override_on_non_overriding_member
  bool get mounted => throw UnimplementedError();
}

class DummyStatefulWidget extends StatefulWidget {
  const DummyStatefulWidget({super.key});

  @override
  State<DummyStatefulWidget> createState() => DummyStatefulWidgetState();
}

class DummyStatefulWidgetState extends State<DummyStatefulWidget> {
  @override
  Widget build(BuildContext context) => Container();
}

Future<void> simulateAndroidBackButton() async {
  final ByteData message =
      const JSONMethodCodec().encodeMethodCall(const MethodCall('popRoute'));
  await ServicesBinding.instance.defaultBinaryMessenger
      .handlePlatformMessage('flutter/navigation', message, (_) {});
}<|MERGE_RESOLUTION|>--- conflicted
+++ resolved
@@ -206,16 +206,12 @@
 }
 
 class DummyScreen extends StatelessWidget {
-<<<<<<< HEAD
-  const DummyScreen({super.key});
-=======
   const DummyScreen({
     this.queryParametersAll = const <String, dynamic>{},
     super.key,
   });
 
   final Map<String, dynamic> queryParametersAll;
->>>>>>> 09ef561f
 
   @override
   Widget build(BuildContext context) => const Placeholder();
