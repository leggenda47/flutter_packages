## 1.0.15

<<<<<<< HEAD
* Updated to element2
=======
* Avoids using deprecated DartType.element2.

>>>>>>> 1973a509
## 1.0.14

* Bumps go_router version in example folder to v5.0.0.
* Bumps flutter version to 3.3.0.

## 1.0.13

* Supports the latest `package:analyzer`.

## 1.0.12

* Adds support for enhanced enums. [#105876](https://github.com/flutter/flutter/issues/105876).

## 1.0.11

* Replace mentions of the deprecated `GoRouteData.buildPage` with `GoRouteData.buildPageWithState`.

## 1.0.10

* Adds a lint ignore for deprecated member in the example.

## 1.0.9

* Fixes lint warnings.

## 1.0.8

* Updates `analyzer` to 4.4.0.
* Removes the usage of deprecated API in `analyzer`.

## 1.0.7

* Supports newer versions of `analyzer`.

## 1.0.6

* Uses path-based deps in example.

## 1.0.5

* Update example to avoid using `push()` to push the same page since is not supported. [#105150](https://github.com/flutter/flutter/issues/105150)

## 1.0.4

* Adds `push` method to generated GoRouteData's extension. [#103025](https://github.com/flutter/flutter/issues/103025)

## 1.0.3

* Fixes incorrect separator at location path on Windows. [#102710](https://github.com/flutter/flutter/issues/102710)

## 1.0.2

* Changes the parameter name of the auto-generated `go` method from `buildContext` to `context`.

## 1.0.1

* Documentation fixes. [#102713](https://github.com/flutter/flutter/issues/102713).

## 1.0.0

* First release.<|MERGE_RESOLUTION|>--- conflicted
+++ resolved
@@ -1,69 +1,65 @@
 ## 1.0.15
 
-<<<<<<< HEAD
-* Updated to element2
-=======
-* Avoids using deprecated DartType.element2.
+- Avoids using deprecated DartType.element2.
 
->>>>>>> 1973a509
 ## 1.0.14
 
-* Bumps go_router version in example folder to v5.0.0.
-* Bumps flutter version to 3.3.0.
+- Bumps go_router version in example folder to v5.0.0.
+- Bumps flutter version to 3.3.0.
 
 ## 1.0.13
 
-* Supports the latest `package:analyzer`.
+- Supports the latest `package:analyzer`.
 
 ## 1.0.12
 
-* Adds support for enhanced enums. [#105876](https://github.com/flutter/flutter/issues/105876).
+- Adds support for enhanced enums. [#105876](https://github.com/flutter/flutter/issues/105876).
 
 ## 1.0.11
 
-* Replace mentions of the deprecated `GoRouteData.buildPage` with `GoRouteData.buildPageWithState`.
+- Replace mentions of the deprecated `GoRouteData.buildPage` with `GoRouteData.buildPageWithState`.
 
 ## 1.0.10
 
-* Adds a lint ignore for deprecated member in the example.
+- Adds a lint ignore for deprecated member in the example.
 
 ## 1.0.9
 
-* Fixes lint warnings.
+- Fixes lint warnings.
 
 ## 1.0.8
 
-* Updates `analyzer` to 4.4.0.
-* Removes the usage of deprecated API in `analyzer`.
+- Updates `analyzer` to 4.4.0.
+- Removes the usage of deprecated API in `analyzer`.
 
 ## 1.0.7
 
-* Supports newer versions of `analyzer`.
+- Supports newer versions of `analyzer`.
 
 ## 1.0.6
 
-* Uses path-based deps in example.
+- Uses path-based deps in example.
 
 ## 1.0.5
 
-* Update example to avoid using `push()` to push the same page since is not supported. [#105150](https://github.com/flutter/flutter/issues/105150)
+- Update example to avoid using `push()` to push the same page since is not supported. [#105150](https://github.com/flutter/flutter/issues/105150)
 
 ## 1.0.4
 
-* Adds `push` method to generated GoRouteData's extension. [#103025](https://github.com/flutter/flutter/issues/103025)
+- Adds `push` method to generated GoRouteData's extension. [#103025](https://github.com/flutter/flutter/issues/103025)
 
 ## 1.0.3
 
-* Fixes incorrect separator at location path on Windows. [#102710](https://github.com/flutter/flutter/issues/102710)
+- Fixes incorrect separator at location path on Windows. [#102710](https://github.com/flutter/flutter/issues/102710)
 
 ## 1.0.2
 
-* Changes the parameter name of the auto-generated `go` method from `buildContext` to `context`.
+- Changes the parameter name of the auto-generated `go` method from `buildContext` to `context`.
 
 ## 1.0.1
 
-* Documentation fixes. [#102713](https://github.com/flutter/flutter/issues/102713).
+- Documentation fixes. [#102713](https://github.com/flutter/flutter/issues/102713).
 
 ## 1.0.0
 
-* First release.+- First release.